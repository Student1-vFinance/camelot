--- conflicted
+++ resolved
@@ -34,7 +34,7 @@
 import tempfile
 from io import IOBase
 from pathlib import Path, PurePosixPath
-from typing import Optional, Callable, Union, Type, Dict, BinaryIO
+from typing import Dict, BinaryIO
 
 from camelot.core.conf import settings
 from camelot.core.exception import UserException
@@ -42,6 +42,7 @@
 
 # Initialize the logger
 logger = logging.getLogger('camelot.core.files.storage')
+
 
 class StoredFile:
     """Helper class for the File field type.
@@ -246,13 +247,8 @@
         self.available()
         return self.upload_to.joinpath(stored_file.name).as_posix()
 
-<<<<<<< HEAD
-    @contextmanager
-    def checkout_stream(self, stored_file: PurePosixPath):
-=======
     # @contextmanager: NOTE: This should be a context manager so that the file always gets closed(doesn't happen now), good luck!
-    def checkout_stream(self, stored_file: StoredFile) -> BinaryIO:
->>>>>>> 5b71d7b4
+    def checkout_stream(self, stored_file: PurePosixPath) -> BinaryIO:
         """Check the file out of the storage as a data stream
 
         :param stored_file: StoredFile object
