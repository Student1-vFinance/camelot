--- conflicted
+++ resolved
@@ -84,28 +84,6 @@
         if not self._collection:
             self._collection = [self._object_getter()]
         return self._collection
-
-<<<<<<< HEAD
-=======
-
-"""
-A Note on GUI Types
-
-Because QVariant is part of the QtCore library, it cannot provide conversion
-functions to data types defined in QtGui, such as QColor, QImage, and QPixmap.
-In other words, there is no toColor() function. Instead, you can use the
-QVariant.value() or the qVariantValue() template function. For example:
-
- QVariant variant;
- ...
- QColor color = variant.value<QColor>();
-
-The inverse conversion (e.g., from QColor to QVariant) is automatic for all
-data types supported by QVariant, including GUI-related types:
-
- QColor color = palette().background().color();
- QVariant variant = color;
-"""
 
 def variant_to_pyobject_1(qvariant=None):
     """Try to convert a QVariant to a python object as good as possible"""
@@ -143,7 +121,6 @@
         value = qvariant.toPyObject()
 
     return value
-
 def variant_to_pyobject_2( value ):
     if isinstance( value, QtCore.QDate ):
         value = datetime.date( year = value.year(),
@@ -169,8 +146,6 @@
     variant_to_pyobject = variant_to_pyobject_1
 else:
     variant_to_pyobject = variant_to_pyobject_2
-
->>>>>>> db79b135
 #
 # Global dictionary containing all user defined translations in the
 # current locale
