--- conflicted
+++ resolved
@@ -196,11 +196,7 @@
             primary_key = model_context.admin.primary_key( obj )
             if primary_key is not None:
                 if None not in primary_key:
-<<<<<<< HEAD
-                    changes = list( memento.get_changes( model = str( model_context.admin.entity.__name__ ),
-=======
-                    changes = list( memento.get_changes( model = six.text_type( subsystem_obj.__class__.__name__ ),
->>>>>>> a059f704
+                    changes = list( memento.get_changes( model = str( subsystem_obj.__class__.__name__ ),
                                                          primary_key = primary_key,
                                                          current_attributes = {} ) )
                     admin = ChangeAdmin( model_context.admin, object )
