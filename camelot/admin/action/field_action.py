#  ============================================================================
#
#  Copyright (C) 2007-2016 Conceptive Engineering bvba.
#  www.conceptive.be / info@conceptive.be
#
#  Redistribution and use in source and binary forms, with or without
#  modification, are permitted provided that the following conditions are met:
#      * Redistributions of source code must retain the above copyright
#        notice, this list of conditions and the following disclaimer.
#      * Redistributions in binary form must reproduce the above copyright
#        notice, this list of conditions and the following disclaimer in the
#        documentation and/or other materials provided with the distribution.
#      * Neither the name of Conceptive Engineering nor the
#        names of its contributors may be used to endorse or promote products
#        derived from this software without specific prior written permission.
#  
#  THIS SOFTWARE IS PROVIDED BY THE COPYRIGHT HOLDERS AND CONTRIBUTORS "AS IS" AND
#  ANY EXPRESS OR IMPLIED WARRANTIES, INCLUDING, BUT NOT LIMITED TO, THE IMPLIED
#  WARRANTIES OF MERCHANTABILITY AND FITNESS FOR A PARTICULAR PURPOSE ARE
#  DISCLAIMED. IN NO EVENT SHALL <COPYRIGHT HOLDER> BE LIABLE FOR ANY
#  DIRECT, INDIRECT, INCIDENTAL, SPECIAL, EXEMPLARY, OR CONSEQUENTIAL DAMAGES
#  (INCLUDING, BUT NOT LIMITED TO, PROCUREMENT OF SUBSTITUTE GOODS OR SERVICES;
#  LOSS OF USE, DATA, OR PROFITS; OR BUSINESS INTERRUPTION) HOWEVER CAUSED AND
#  ON ANY THEORY OF LIABILITY, WHETHER IN CONTRACT, STRICT LIABILITY, OR TORT
#  (INCLUDING NEGLIGENCE OR OTHERWISE) ARISING IN ANY WAY OUT OF THE USE OF THIS
#  SOFTWARE, EVEN IF ADVISED OF THE POSSIBILITY OF SUCH DAMAGE.
#
#  ============================================================================

"""ModelContext, GuiContext and Actions that are used in the context of
editing a single field on a form or in a table.  This module contains the
various actions that are beyond the icons shown in the editors of a form.
"""

import os

from ...core.qt import QtWidgets, QtGui
from ...core.utils import ugettext_lazy as _
from ...admin.icon import Icon
from .base import Action, RenderHint
from .list_action import AddNewObjectMixin
from .application_action import (ApplicationActionModelContext,
                                 ApplicationActionGuiContext)


class FieldActionModelContext( ApplicationActionModelContext ):
    """The context for a :class:`Action` on a field.  On top of the attributes of the
    :class:`camelot.admin.action.application_action.ApplicationActionGuiContext`,
    this context contains :

    .. attribute:: obj

       the object of which the field displays a field

    .. attribute:: field

       the name of the field that is being displayed

       attribute:: value

       the value of the field as it is displayed in the editor

    .. attribute:: field_attributes

        A dictionary of field attributes of the field to which the context
        relates.

    """

    def __init__(self):
        super( FieldActionModelContext, self ).__init__()
        self.obj = None
        self.field = None
        self.value = None
        self.field_attributes = {}

class FieldActionGuiContext( ApplicationActionGuiContext ):
    """The context for an :class:`Action` on a field.  On top of the attributes of the
    :class:`camelot.admin.action.application_action.ApplicationActionGuiContext`,
    this context contains :

    .. attribute:: editor

       the editor through which the field is edited.

    """

    model_context = FieldActionModelContext

    def __init__( self ):
        super( FieldActionGuiContext, self ).__init__()
        self.editor = None

    def get_window(self):
        if self.editor is not None:
            return self.editor.window()
        return super(FieldActionGuiContext, self).get_window()

    def create_model_context( self ):
        context = super( FieldActionGuiContext, self ).create_model_context()
        context.value = self.editor.get_value()
        context.field_attributes = self.editor.get_field_attributes()
        return context

    def copy( self, base_class = None ):
        new_context = super( FieldActionGuiContext, self ).copy( base_class )
        new_context.editor = self.editor
        return new_context

class FieldAction(Action):
    """Action class that renders itself as a toolbutton, small enough to
    fit in an editor"""

    name = 'field_action'
    render_hint = RenderHint.TOOL_BUTTON


class SelectObject(FieldAction):
    """Allows the user to select an object, and set the selected object as
    the new value of the editor"""

    icon = Icon('search') # 'tango/16x16/actions/system-search.png'
    tooltip = _('select existing')
    name = 'select_object'

    def model_run(self, model_context, mode):
        from camelot.view import action_steps
        admin = model_context.field_attributes.get('admin')
        if admin is not None:
            selected_objects = yield action_steps.SelectObjects(admin)
            for selected_object in selected_objects:
                yield action_steps.UpdateEditor('selected_object', selected_object)
                break

    def get_state(self, model_context):
        state = super(SelectObject, self).get_state(model_context)
        state.visible = (model_context.value is None)
        state.enabled = model_context.field_attributes.get('editable', False)
        return state

class NewObject(SelectObject):
    """Open a form for the creation of a new object, and set this
    object as the new value of the editor"""

    icon = Icon('plus-circle') # 'tango/16x16/actions/document-new.png'
    tooltip = _('create new')
    name = 'new_object'

    def model_run(self, model_context, mode):
        from camelot.view import action_steps
        admin = model_context.field_attributes['admin']
        admin = yield action_steps.SelectSubclass(admin)
        obj = admin.entity()
        # Give the default fields their value
        admin.add(obj)
        admin.set_defaults(obj)
        yield action_steps.UpdateEditor('new_value', obj)
        yield action_steps.OpenFormView(obj, admin.get_proxy([obj]), admin)

class OpenObject(SelectObject):
    """Open the value of an editor in a form view"""

    icon = Icon('folder-open') # 'tango/16x16/places/folder.png'
    tooltip = _('open')
    name = 'open_object'

    def model_run(self, model_context, mode):
        from camelot.view import action_steps
        obj = model_context.value
        if obj is not None:
            admin = model_context.field_attributes['admin']
            admin = admin.get_related_admin(obj.__class__)
            yield action_steps.OpenFormView(obj, admin.get_proxy([obj]), admin)

    def get_state(self, model_context):
        state = super(OpenObject, self).get_state(model_context)
        state.visible = (model_context.value is not None)
        state.enabled = (model_context.value is not None)
        return state

class ClearObject(OpenObject):
    """Set the new value of the editor to `None`"""

    icon = Icon('eraser') # 'tango/16x16/actions/edit-clear.png'
    tooltip = _('clear')
    name = 'clear_object'

    def model_run(self, model_context, mode):
        from camelot.view import action_steps
        yield action_steps.UpdateEditor('selected_object', None)

    def get_state(self, model_context):
        state = super(ClearObject, self).get_state(model_context)
        state.enabled = model_context.field_attributes.get('editable', False)
        return state

class UploadFile(FieldAction):
    """Upload a new file into the storage of the field"""

    icon = Icon('plus') # 'tango/16x16/actions/list-add.png'
    tooltip = _('Attach file')
    file_name_filter = 'All files (*)'
    name = 'attach_file'

    def model_run(self, model_context, mode):
        from camelot.view import action_steps
        filenames = yield action_steps.SelectFile(self.file_name_filter)
        storage = model_context.field_attributes['storage']
        for file_name in filenames:
            # the storage cannot checkin empty file names
            if not file_name:
                continue
            remove = False
            if model_context.field_attributes.get('remove_original'):
                reply = yield action_steps.MessageBox(
                    text = _('Do you want to remove the original file?'),
                    icon = QtWidgets.QMessageBox.Icon.Warning,
                    title = _('The file will be stored.'),
<<<<<<< HEAD
                    standard_buttons = QtWidgets.QMessageBox.StandardButtons.No | QtWidgets.QMessageBox.StandardButtons.Yes
=======
                    standard_buttons = [QtWidgets.QMessageBox.No, QtWidgets.QMessageBox.Yes]
>>>>>>> 1a8d69da
                    )
                if reply == QtWidgets.QMessageBox.StandardButtons.Yes:
                    remove = True
            yield action_steps.UpdateProgress(text='Attaching file')
            stored_file = storage.checkin(file_name)
            yield action_steps.UpdateEditor('value', stored_file, propagate=True)
            if remove:
                os.remove(file_name)

    def get_state(self, model_context):
        state = super(UploadFile, self).get_state(model_context)
        state.enabled = model_context.field_attributes.get('editable', False)
        state.enabled = (state.enabled is True) and (model_context.value is None)
        state.visible = (model_context.value is None)
        return state

class DetachFile(FieldAction):
    """Set the new value of the editor to `None`, leaving the
    actual file in the storage alone"""

    icon = Icon('trash') # 'tango/16x16/actions/edit-delete.png'
    tooltip = _('Detach file')
    message_title = _('Detach this file ?')
    message_text = _('If you continue, you will no longer be able to open this file.')
    name = 'detach_file'

    def model_run(self, model_context, mode):
        from camelot.view import action_steps
<<<<<<< HEAD
        buttons = QtWidgets.QMessageBox.StandardButtons.Yes|QtWidgets.QMessageBox.StandardButtons.No
=======
        buttons = [QtWidgets.QMessageBox.Yes,QtWidgets.QMessageBox.No]
>>>>>>> 1a8d69da
        answer = yield action_steps.MessageBox(title=self.message_title,
                                               text=self.message_text,
                                               standard_buttons=buttons)
        if answer == QtWidgets.QMessageBox.StandardButtons.Yes:
            yield action_steps.UpdateEditor('value', None, propagate=True)

    def get_state(self, model_context):
        state = super(DetachFile, self).get_state(model_context)
        state.enabled = model_context.field_attributes.get('editable', False)
        state.enabled = (state.enabled is True) and (model_context.value is not None)
        state.visible = (model_context.value is not None)
        return state

class OpenFile(FieldAction):
    """Open the file shown in the editor"""

    icon = Icon('folder-open') # 'tango/16x16/actions/document-open.png'
    tooltip = _('Open file')
    name = 'open_file'

    def model_run(self, model_context, mode):
        from camelot.view import action_steps
        yield action_steps.UpdateProgress(text=_('Checkout file'))
        storage = model_context.field_attributes['storage']
        local_path = storage.checkout(model_context.value)
        yield action_steps.UpdateProgress(text=_('Open file'))
        yield action_steps.OpenFile(local_path)

    def get_state(self, model_context):
        state = super(OpenFile, self).get_state(model_context)
        state.enabled = model_context.value is not None
        state.visible = state.enabled
        return state

class SaveFile(OpenFile):
    """Copy the file shown in the editor to another location"""

    icon = Icon('save') # 'tango/16x16/actions/document-save-as.png'
    tooltip = _('Save as')
    name = 'file_save_as'

    def model_run(self, model_context, mode):
        from camelot.view import action_steps
        stored_file = model_context.value
        storage = model_context.field_attributes['storage']
        local_path = yield action_steps.SaveFile()
        with open(local_path, 'wb') as destination:
            yield action_steps.UpdateProgress(text=_('Saving file'))
            destination.write(storage.checkout_stream(stored_file).read())


class AddNewObject( AddNewObjectMixin, FieldAction ):
    """Add a new object to a collection. Depending on the
    'create_inline' field attribute, a new form is opened or not.

    This action will also set the default values of the new object, add the
    object to the session, and flush the object if it is valid.
    """

    shortcut = QtGui.QKeySequence.New
    icon = Icon('plus-circle') # 'tango/16x16/actions/document-new.png'
    tooltip = _('New')
    verbose_name = _('New')
    name = 'new_object'

    def get_admin(self, model_context, mode):
        """
        Return the admin used for creating and handling the new entity instance with.
        By default, the given model_context's admin is used.
        """
        return model_context.field_attributes.get('admin')

    def get_proxy(self, model_context, admin):
        return model_context.value

    def get_state( self, model_context ):
        assert isinstance(model_context, FieldActionModelContext)
        state = super().get_state( model_context )
        # Check for editability on the level of the field
        editable = model_context.field_attributes.get( 'editable', True )
        if editable == False:
            state.enabled = False
        # Check for editability on the level of the entity
        admin = self.get_admin(model_context)
        if admin and not admin.is_editable():
            state.visible = False
            state.enabled = False
        return state

add_new_object = AddNewObject()<|MERGE_RESOLUTION|>--- conflicted
+++ resolved
@@ -216,11 +216,7 @@
                     text = _('Do you want to remove the original file?'),
                     icon = QtWidgets.QMessageBox.Icon.Warning,
                     title = _('The file will be stored.'),
-<<<<<<< HEAD
-                    standard_buttons = QtWidgets.QMessageBox.StandardButtons.No | QtWidgets.QMessageBox.StandardButtons.Yes
-=======
-                    standard_buttons = [QtWidgets.QMessageBox.No, QtWidgets.QMessageBox.Yes]
->>>>>>> 1a8d69da
+                    standard_buttons = [QtWidgets.QMessageBox.StandardButtons.No, QtWidgets.QMessageBox.StandardButtons.Yes]
                     )
                 if reply == QtWidgets.QMessageBox.StandardButtons.Yes:
                     remove = True
@@ -249,11 +245,7 @@
 
     def model_run(self, model_context, mode):
         from camelot.view import action_steps
-<<<<<<< HEAD
-        buttons = QtWidgets.QMessageBox.StandardButtons.Yes|QtWidgets.QMessageBox.StandardButtons.No
-=======
-        buttons = [QtWidgets.QMessageBox.Yes,QtWidgets.QMessageBox.No]
->>>>>>> 1a8d69da
+        buttons = [QtWidgets.QMessageBox.StandardButtons.Yes, QtWidgets.QMessageBox.StandardButtons.No]
         answer = yield action_steps.MessageBox(title=self.message_title,
                                                text=self.message_text,
                                                standard_buttons=buttons)
