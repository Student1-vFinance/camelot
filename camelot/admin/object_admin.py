#  ============================================================================
#
#  Copyright (C) 2007-2016 Conceptive Engineering bvba.
#  www.conceptive.be / info@conceptive.be
#
#  Redistribution and use in source and binary forms, with or without
#  modification, are permitted provided that the following conditions are met:
#      * Redistributions of source code must retain the above copyright
#        notice, this list of conditions and the following disclaimer.
#      * Redistributions in binary form must reproduce the above copyright
#        notice, this list of conditions and the following disclaimer in the
#        documentation and/or other materials provided with the distribution.
#      * Neither the name of Conceptive Engineering nor the
#        names of its contributors may be used to endorse or promote products
#        derived from this software without specific prior written permission.
#  
#  THIS SOFTWARE IS PROVIDED BY THE COPYRIGHT HOLDERS AND CONTRIBUTORS "AS IS" AND
#  ANY EXPRESS OR IMPLIED WARRANTIES, INCLUDING, BUT NOT LIMITED TO, THE IMPLIED
#  WARRANTIES OF MERCHANTABILITY AND FITNESS FOR A PARTICULAR PURPOSE ARE
#  DISCLAIMED. IN NO EVENT SHALL <COPYRIGHT HOLDER> BE LIABLE FOR ANY
#  DIRECT, INDIRECT, INCIDENTAL, SPECIAL, EXEMPLARY, OR CONSEQUENTIAL DAMAGES
#  (INCLUDING, BUT NOT LIMITED TO, PROCUREMENT OF SUBSTITUTE GOODS OR SERVICES;
#  LOSS OF USE, DATA, OR PROFITS; OR BUSINESS INTERRUPTION) HOWEVER CAUSED AND
#  ON ANY THEORY OF LIABILITY, WHETHER IN CONTRACT, STRICT LIABILITY, OR TORT
#  (INCLUDING NEGLIGENCE OR OTHERWISE) ARISING IN ANY WAY OUT OF THE USE OF THIS
#  SOFTWARE, EVEN IF ADVISED OF THE POSSIBILITY OF SUCH DAMAGE.
#
#  ============================================================================

"""Admin class for Plain Old Python Object"""

import inspect
import logging
logger = logging.getLogger('camelot.view.object_admin')
import typing

from ..core.item_model.list_proxy import ListModelProxy
from ..core.qt import Qt
<<<<<<< HEAD
from .admin_route import Route, AdminRoute, register_list_actions, register_form_actions
from .action import field_action
from camelot.admin.action import list_filter
=======
from .admin_route import AdminRoute
from camelot.admin.action import field_action, list_filter
>>>>>>> 8ef9113a
from camelot.admin.action.list_action import OpenFormView
from camelot.admin.action.form_action import CloseForm
from camelot.admin.not_editable_admin import ReadOnlyAdminDecorator
from camelot.core.orm import Entity, EntityMeta
from camelot.view.utils import to_string
from camelot.core.utils import ugettext_lazy, ugettext as _
from camelot.view.proxy.collection_proxy import CollectionProxy
from camelot.types.typing import is_optional_type
from camelot.view.field_attributes import _typing_to_python_type
from camelot.view.controls import delegates
from .validator.object_validator import ObjectValidator



class FieldAttributesList(list):
    """A list with field attributes that documents them for
    sphinx"""

    def __init__(self, original_list):
        """:param original_list: the list with field attributes
        to document"""
        super(FieldAttributesList, self).__init__(original_list)
        template = "\n * :ref:`%s <field-attribute-%s>`"
        doc = '\n'.join([template%(name, name) for name in original_list])
        self.__doc__ = doc

DYNAMIC_FIELD_ATTRIBUTES = FieldAttributesList(['tooltip',
                                                'color',
                                                'background_color',
                                                'editable',
                                                'choices',
                                                'prefix',
                                                'suffix',
                                                'new_message',
                                                'nullable',
                                                'precision',
                                                'directory',
                                                'visible',
                                                'validator',
                                                'completer',
                                                'minimum',
                                                'maximum'])


class ObjectAdmin(AdminRoute):
    """The ObjectAdmin class describes the interface that will be used
to interact with objects of a certain class.  The behaviour of this class
and the resulting interface can be tuned by specifying specific class
attributes:

**The name used in the GUI**

The name used in the GUI for things like window titles and such can
be specified using the verbose_name attribute.

.. attribute:: verbose_name

    A human-readable name for the object, singular ::

        verbose_name = _('movie')

    If this isn't given, the class name will be used

.. attribute:: verbose_name_plural

    A human-readable name for the object, plural ::

        verbose_name_plural = _('movies')

    If this isn't given, Camelot will use verbose_name + "s"

**Fields displayed**

.. attribute:: list_display

    a list with the fields that should be displayed in a table view

.. attribute:: lines_per_row

    An integer number specifying the height of a row in the table view, expressed
    as the number of lines of text it should be able to display.  Defaults to 1.

.. attribute:: form_display

    a list with the fields that should be displayed in a form view, defaults to
    the same fields as those specified in list_display ::

        class Admin(EntityAdmin):
            form_display = ['title', 'rating', 'cover']

    instead of telling which fields to display. It is also possible to define
    the form itself ::

        from camelot.view.forms import Form, TabForm, WidgetOnlyForm, HBoxForm

        class Admin(EntityAdmin):
            form_display = TabForm([
            ('Movie', Form([
              HBoxForm([['title', 'rating'], WidgetOnlyForm('cover')]),
              'short_description',
              'releasedate',
              'director',
              'script',
              'genre',
              'description', 'tags'], scrollbars=True)),
            ('Cast', WidgetOnlyForm('cast'))
          ])

**Behaviour**

.. attribute:: list_action

    The :class:`camelot.admin.action.base.Action` that will be triggered when the
    user selects an item in a list of objects.  This defaults to 
    :class:`camelot.admin.action.list_action.OpenFormView`, which opens a form
    for the current object.

.. attribute:: form_close_action

    The action triggered when the form window is closed by the operating system or the window manager.  By default this is the
    :class:`camelot.admin.action.form_action.CloseForm` action, which validates
    the form and allows the user to discard the changes when the form is invalid.  To change the form close action in the 
    toolbar, the :meth:`camelot.admin.object_admin.ObjectAdmin.get_form_actions` method should be overwritten.

.. attribute:: form_size

    a tuple indicating the size of a form view, defaults to (700,500)

.. attribute:: form_actions

    Actions to be accessible by pushbuttons on the side of a form, a list of :class:`camelot.admin.action.base.Action` objects. ::

        class Admin( EntityAdmin ):
            form_actions = [CloseForm()]

    These actions will be triggered with a :class:`camelot.admin.action.form_action.FormActionModelContext` as the `model_context` parameter
    in the :meth:`camelot.admin.action.base.Action.model_run` method.

.. attribute:: related_toolbar_actions

    list of actions that appear in the toolbar of a `OneToMany` editor.

.. attribute:: drop_action

    the action that is triggered when a drag and drop occured on the table
    view 

**Field attributes**

.. attribute:: field_attributes

    A dictionary specifying for each field of the model some additional
    attributes on how they should be displayed.  All of these attributes
    are propagated to the constructor of the delegate of this field::

        class Movie( Entity ):

            title = Column( Unicode(50) )

            class Admin( EntityAdmin ):
                list_display = ['title']
                field_attributes = { 'title' : {'editable':False} }

    The :ref:`doc-admin-field_attributes` documentation describes the various keys
    that can be used in the field attributes class attribute of an ObjectAdmin 
    or EntityAdmin.

**Searching**

.. attribute:: list_search

    A list of fields that should be searched when the user enters something in
    the search box in the table view.
    The field will only be searched when the entered string can be converted to the
    datatype of the underlying column using the `from_string` field attribute of the
    column.

.. attribute:: expanded_list_search

    A list of fields that will be searchable through the expanded search.  When set
    to None, all the fields in list_display will be searchable.  Use this attribute
    to limit the number of search widgets.  Defaults to None.

**Window state**

.. attribute:: form_state

    Set this attribute to `maximized` or `minimized` for respective behaviour ::

        class Movie( Entity ):

            title = Column( Unicode(50) )

            class Admin( EntityAdmin ):
                list_display = ['title']
                form_state = 'maximized'

**Varia**

.. attribute:: name

    The name of the group in settings in which user dependent settings will
    be stored, defaults to the class name for which this Admin class is used.

    """

    name = None
    verbose_name = None
    verbose_name_plural = None
    list_display = []
    lines_per_row = 1
    validator = ObjectValidator
    model = CollectionProxy
    fields = []
    form_display = []
    form_close_action = CloseForm()
    field_filter = []
    list_filter = []
    list_action = OpenFormView()
    list_actions = []
    list_size = (600, 600)
    list_search = []
    expanded_list_search = None
    form_size = None
    form_actions = []
    related_toolbar_actions = []
    field_attributes = {}
    form_state = None
    icon = None # Default

    def __init__( self, app_admin, entity ):
        """
        :param app_admin: the application admin object for this application, 
        :param entity: the entity class for which this admin instance is to be
            used
        """
        self.app_admin = app_admin
        self.entity = entity
        #
        # caches to prevent recalculation of things
        #
        self._field_attributes = dict()
        self._subclasses = None
        self._admin_route = super()._register_admin_route(self)

    def get_admin_route(self):
        return self._admin_route

    def __str__(self):
        return 'Admin %s' % str(self.entity.__name__)

    def __repr__(self):
        return '{0.__name__}({1.__name__})'.format(type(self), self.entity)

    def get_name(self):
        """ The name of the group in settings in which user dependent settings 
        will be stored, this is either the `name` attribute of this class or, 
        the class name of the class for which this Admin class is used.

        :return: a string with the name of the settings group        
        """
        return self.name or self.entity.__name__

    def get_verbose_name(self):
        """ The name of the associated entity. """
        return str(
            self.verbose_name or _(self.entity.__name__.capitalize())
        )

    def get_verbose_name_plural(self):
        return str(
            self.verbose_name_plural
            or (self.get_verbose_name() + u's')
        )

    def get_icon(self):
        return self.icon

    def get_verbose_identifier(self, obj):
        """Create an identifier for an object that is interpretable
        for the user, eg : the primary key of an object.  This verbose identifier can
        be used to generate a title for a form view of an object.
        """
        return u'%s: %s' % (self.get_verbose_name(),
                            self.get_verbose_object_name(obj))

    def get_verbose_object_name(self, obj):
        """
        Textual representation of the current object.
        """
        return str(obj)

    def get_proxy(self, objects):
        """
        :return: a :class:`camelot.core.item_model.proxy.AbstractModelProxy`
            instance for the given objects.
        """
        return ListModelProxy(objects)

    def get_search_identifiers(self, obj):
        """Create a dict of identifiers to be used in search boxes.
        The keys are Qt roles."""
        search_identifiers = {} 

<<<<<<< HEAD
        search_identifiers[Qt.DisplayRole] = u'%s : %s' % (self.get_verbose_name(), str(obj))
        search_identifiers[Qt.EditRole] = obj
=======
        search_identifiers[Qt.DisplayRole] = u'%s : %s' % (self.get_verbose_name(), six.text_type(obj))
        # Use user role for object to avoid display role / edit role confusion
        search_identifiers[Qt.UserRole] = obj
>>>>>>> 8ef9113a
        search_identifiers[Qt.ToolTipRole] = u'id: %s' % (self.primary_key(obj))

        return search_identifiers

    def get_entity_admin(self, entity):
        """deprecated : use get_related_admin"""
        return self.app_admin.get_related_admin(entity)

    def get_memento( self ):
        return self.app_admin.get_memento()

    @register_form_actions('_admin_route', '_form_actions')
    def get_form_actions( self, obj=None ):
        """Specify the list of action buttons that should appear on the side
        of the form view.

        :param obj: the object displayed in the form (Deprecated, use action
            states to make the appearance of actions dynamic on a form)
        :return: a list of :class:`camelot.admin.action.base.Action` objects
        """
        app_admin = self.get_application_admin()
        from camelot.admin.action.form_action import structure_to_form_actions
        return app_admin.get_form_actions() + structure_to_form_actions( self.form_actions )

    def get_form_toolbar_actions( self ):
        """
        By default this function will return the same as :meth:`camelot.admin.application_admin.ApplicationAdmin.get_form_toolbar_actions`

        :return: a list of :class:`camelot.admin.action.base.Action` objects
            that should be displayed on the toolbar of a form view.  return
            None if no toolbar should be created.
        """        
        app_admin = self.get_application_admin()
        return app_admin.get_form_toolbar_actions()

    def get_list_toolbar_actions( self ):
        """
        :return: a list of :class:`camelot.admin.action.base.Action` objects
            that should be displayed on the toolbar of the application.  return
            None if no toolbar should be created.
        """
        app_admin = self.get_application_admin()
        return app_admin.get_list_toolbar_actions()

    def get_select_list_toolbar_actions( self ):
        """
        :return: a list of :class:`camelot.admin.action.base.Action` objects
            that should be displayed on the toolbar of the application.  return
            None if no toolbar should be created.
        """
        app_admin = self.get_application_admin()
        return app_admin.get_select_list_toolbar_actions()

    @register_list_actions('_admin_route')
    def get_related_toolbar_actions( self, direction ):
        """Specify the toolbar actions that should appear in a OneToMany editor.

        :param direction: the direction of the relation : 'onetomany' or 
            'manytomany'

        :return: a list of :class:`camelot.admin.action.base.Action` objects
        """
        app_admin = self.get_application_admin()
        return self.related_toolbar_actions or \
               app_admin.get_related_toolbar_actions( direction )

    @register_list_actions('_admin_route', '_list_actions')
    def get_list_actions(self):
        return self.list_actions

    def get_list_action(self) -> Route:
        """Get the route for the action that should be triggered when an object is selected
        in a table of objects.

        :return: by default returns the route for the `list_action` attribute
        """
        return AdminRoute._register_list_action_route(self._admin_route, self.list_action)

    def get_depending_objects(self, obj):
        """Overwrite this function to generate a list of objects that depend on a given
        object.  When obj is modified by the user, this function will be called to determine
        which other objects need their views updated.

        :param obj: an object of the type that is managed by this admin class
        :return: an iterator over objects that depend on obj
        """
        return []

    def get_compounding_objects(self, obj):
        """Overwrite this function to generate a list of objects out of which
        `obj` is build.  These objects will be validated if `obj` is 
        validated.  The effect of returning compounding objects will be :

          * `obj` will only be valid if all its compounding object
            are valid as well.

          * default values will be set for the attributes of the compounding
            objects

          * when an object is expired or refreshed, all its compounding objects
            will be expired and refreshed as well

        """
        return []

    def get_subclass_tree( self ):
        """Get a tree of admin classes representing the subclasses of the class
        represented by this admin class

        :return: [(subclass_admin, [(subsubclass_admin, [...]),...]),...]
        """
        subclasses = []
        for subclass in self.entity.__subclasses__():
            subclass_admin = self.get_related_admin( subclass )
            if subclass_admin!=self:
                subclasses.append((
                    subclass_admin,
                    subclass_admin.get_subclass_tree()
                ))

        def admin_key(admin):
            return admin[0].get_verbose_name_plural()

        subclasses.sort(key=admin_key)
        return subclasses

    def get_related_admin(self, cls):
        """Get an admin object for another object class.  Taking into account
        preferences of this admin object or for those of admin object higher up
        the chain such as the application admin object.

        :param cls: the class for which an admin object is requested
        """
        if cls == self.entity:
            return self
        related_admin = self.app_admin.get_related_admin(cls)
        if not related_admin:
            logger.warn('no related admin found for %s' % (cls.__name__))
        return related_admin

    def get_static_field_attributes(self, field_names):
        """
        Convenience function to get all the field attributes
        that are static (don't depend on the object being visualized).  This
        method is only called once for a table or form view, independent of
        the number of objects/records being visualized.

        :param field_names: a list of field names
        :return: [{field_attribute_name:field_attribute_value, ...}, {}, ...]

        The returned list has the same order than the requested
        field_names.
        """
        for field_name in field_names:
            field_attributes = self.get_field_attributes(field_name)
            static_field_attributes = {}
            for name, value in field_attributes.items():
                if name not in DYNAMIC_FIELD_ATTRIBUTES or not callable(value):
                    static_field_attributes[name] = value
            yield static_field_attributes

    def get_dynamic_field_attributes(self, obj, field_names):
        """
        Convenience function to get all the field attributes
        that are dynamic (depend on the object being visualized). This method
        is called once for each object/row in a table view and once for
        each object being visualized in a form view.

        :param field_names: a list of field names
        :param obj: the object at the row for which to get the values of the dynamic field attributes
        :return: [{field_attribute_name:field_attribute_value, ...}, {}, ...]

        The returned list has the same order than the requested
        field_names.  A reimplementation of this method can look like::

            def get_dynamic_field_attributes(self, obj, field_names):
                for field_attributes in super( MyAdmin, self ).get_dynamic_field_attributes(obj, field_names):
                    if obj.status == 'finished':
                        field_attributes['editable'] = True
                    else:
                        field_attributes['editable'] = False
                    yield field_attributes

        """
        for field_name in field_names:
            field_attributes = self.get_field_attributes(field_name)
            dynamic_field_attributes = {'obj':obj}
            for name, value in field_attributes.items():
                if name not in DYNAMIC_FIELD_ATTRIBUTES:
                    continue
                if name in ('default',):
                    # the default value of a field is not needed in the GUI,
                    # and the continuous evaluation of it might be expensive,
                    # as it might be the max of a column
                    continue
                if callable(value):
                    try:
                        return_value = value(obj)
                    except (ValueError, Exception, RuntimeError, TypeError, NameError) as exc:
                        logger.error(u'error in field_attribute function of %s'%name, exc_info=exc)
                        # dont inject dummy field attributes, as the delegate logic
                        # might assume the attributes having a specific type
                        continue
                    dynamic_field_attributes[name] = return_value
            yield dynamic_field_attributes

    def get_completions(self, obj, field_name, prefix):
        """
        Generate autocompletion possibilities for a specific field.
        Autocompletion differs from dynamic field attributes such as choices :

        - The possible autocompletion values are not needed to display
          the content of a field.
        - The autocompletion process depends on a text entered by the user
          to guide the process.

        :param obj: the instance of the object on which to do autocompletion.
        :param field_name: the field of the object on which to do autocompletion.
        :param prefix: text entered by the user to guide the autocompletion

        :return: `None` if the field does not support autocompletion, an empty
            list if there are no possible values for the requested prefix,
            otherwise a list of possible values for the field.
            If the field is a property which is typing decorated to have an Entity returned, 
            the get_completions are expanded to have the first 20 query results displayed.
        """
        field_type = self.get_typing(field_name)
        field_type = field_type.__args__[0] if is_optional_type(field_type) else field_type
        if issubclass(field_type, Entity):
            all_attributes = self.get_field_attributes(field_name)
            admin = all_attributes.get('admin')
            session = self.get_session(obj)
            if (admin is not None) and (session is not None):
                search_filter = list_filter.SearchFilter(admin)
                query = admin.get_query(session)
                query = search_filter.decorate_query(query, prefix)
                return [e for e in query.limit(20).all()]
            
    def get_session(self, obj):
        """
        Return the session based on the given object
        """
        raise NotImplementedError    

    def get_descriptor_field_attributes(self, field_name):
        """
        Returns a set of default field attributes based on introspection
        of the descriptor of a field.  This method is called within 
        `get_field_attributes`.  Overwrite it to handle custom descriptors.

        The default implementation checks if the descriptor is a `property`,
        and sets the `editable` field attribute to `True` if the property
        has a setter defined.

        :param field_name: the name of the field
        :return: a dictionary with field attributes, empty in case no introspection
            of the attribute was possible
        """
        #
        # See if there is a descriptor
        #
        attributes = dict()
        field_type = self.get_typing(field_name)
        if field_type is not None:
            attributes['nullable'] = is_optional_type(field_type)
            attributes.update(self.get_typing_attributes(field_type)) 
            
        descriptor = self._get_entity_descriptor(field_name)
        if descriptor is not None:
            if isinstance(descriptor, property):
                attributes['editable'] = (descriptor.fset is not None)         
        return attributes

    def get_typing(self, field_name):
        descriptor = self._get_entity_descriptor(field_name)
        if descriptor is not None:
            if isinstance(descriptor, property):
                return typing.get_type_hints(descriptor.fget).get('return')
    
    def get_typing_attributes(self, field_type):
        if field_type in _typing_to_python_type:
            dataclass_attributes = _typing_to_python_type.get(field_type)
            return dataclass_attributes
        elif is_optional_type(field_type):
            return self.get_typing_attributes(field_type.__args__[0])
        elif issubclass(field_type.__class__, EntityMeta):
            return {'delegate':delegates.Many2OneDelegate,
                    'target':field_type,
                    }
        elif isinstance(field_type, typing._GenericAlias) and field_type.__origin__ == list and issubclass(field_type.__args__[0].__class__, EntityMeta):
            return {'delegate':delegates.One2ManyDelegate,
                    'target':field_type.__args__[0],
                    }
        return {}
    
    def get_field_attributes(self, field_name):
        """
        Get the attributes needed to visualize the field field_name.  This
        function is called by get_static_field_attributes and
        get_dynamic_field_attributes.

        This function first tries to fill the dictionary with field
        attributes for a field with those gathered through introspection,
        and then updates them with those found in the field_attributes
        class attribute.

        :param field_name: the name of the field
        :return: a dictionary of attributes needed to visualize the field

        The values of the returned dictionary either contain the value
        of the field attribute, or in the case of dynamic field attributes,
        a function that returns the value of the field attribute.
        """
        #
        # @todo : this function should return a frozen dictionary, so no
        #         other parts of the application can modify the cached field
        #         attributes
        #
        try:
            return self._field_attributes[field_name]
        except KeyError:
            from camelot.view.controls import delegates
            #
            # Default attributes for all fields
            #
            attributes = dict(
                to_string = to_string,
                field_name=field_name,
                python_type=str,
                length=None,
                tooltip=None,
                background_color=None,
                editable=False,
                nullable=True,
                focus_policy=Qt.StrongFocus,
                widget='str',
                blank=True,
                delegate=delegates.PlainTextDelegate,
                validator_list=[],
                name=ugettext_lazy(field_name.replace( '_', ' ' ).capitalize()),
                search_strategy=list_filter.NoSearch,
                filter_strategy=list_filter.NoSearch,
                action_routes=[],
            )
            descriptor_attributes = self.get_descriptor_field_attributes(field_name)
            attributes.update(descriptor_attributes)
            #
            # first put the attributes in the cache, and only then start to expand
            # them, to be able to prevent recursion when expanding the attributes
            #
            self._field_attributes[field_name] = attributes
            forced_attributes = self.field_attributes.get(field_name, {})
            attributes.update(forced_attributes)
            #
            # If there is an `admin` field attribute, instantiate it
            #            
            admin = forced_attributes.get('admin')
            target = attributes.get('target', None)
            if target is not None and admin is not None:
                attributes['admin'] = admin(self, target)
        
            if 'choices' in forced_attributes:
                from camelot.view.controls import delegates
                attributes['delegate'] = delegates.ComboBoxDelegate
                if isinstance(forced_attributes['choices'], list):
                    choices_dict = dict(forced_attributes['choices'])
                    attributes['to_string'] = lambda x : choices_dict.get(x, '')
            self._expand_field_attributes(attributes, field_name)
            return attributes

    def _expand_field_attributes(self, field_attributes, field_name):
        """Given a set field attributes, expand the set with attributes
        derived from the given attributes.
        """
        column_width = field_attributes.get('column_width', None)
        
        target = field_attributes.get('target', None)
        if target is not None:
            # If there is a `target` field attribute, verify the `admin` attribute has been instantiated
            related_admin = field_attributes.get('admin', self.get_related_admin(target))
            assert isinstance(related_admin, ObjectAdmin) or isinstance(related_admin, ReadOnlyAdminDecorator)
            #
            # for an xtomany field, calculate the sum of the column widths, as
            # an estimate for the width of the table widget
            #
            # if no direction specified, assume onetomany to have the aditional
            # field attributes available in case a OneToMany editor needs to
            # constructed
            #
            direction = field_attributes.get('direction', 'onetomany')
            python_type = field_attributes.get('python_type')
            if direction.endswith('many') and python_type == list and related_admin:
                field_attributes['columns'] = related_admin.get_columns()
                if field_attributes.get('actions') is None:
                    field_attributes['actions'] = [
                        AdminRoute.action_for(action.route) for action in related_admin.get_related_toolbar_actions(direction)
                    ]
                if column_width is None:
                    table = related_admin.get_table()
                    fields = table.get_fields(column_group=0)
                    related_field_attributes = related_admin.get_field_attributes
                    related_column_widths = (
                        related_field_attributes(field).get('column_width', 0) for 
                        field in fields)
                    column_width = sum(related_column_widths, 0)
            elif (direction.startswith('many') or direction.endswith('many') and python_type != list) and (field_attributes.get('actions') is None):
                field_attributes['actions'] = [
                    field_action.ClearObject(),
                    field_action.SelectObject(),
                    field_action.NewObject(),
                    field_action.OpenObject()
                ]
            field_attributes['admin'] = related_admin
            field_attributes['admin_route'] = related_admin.get_admin_route()
            field_attributes['admin_name'] = related_admin.get_name()
        #
        # If no column_width is specified, try to derive one
        #
        if column_width is None:
            length = field_attributes.get('length')
            minimal_column_width = field_attributes.get('minimal_column_width')
            if (length is None) and (minimal_column_width is None):
                length = 10
            column_width = max( 
                minimal_column_width or 0,
                2 + len(str(field_attributes['name'])),
                min(length or 0, 50),
            )
        field_attributes['column_width'] = column_width
        #
        # Convert field actions to action routes
        #
        field_attributes['action_routes'] = [
            AdminRoute._register_field_action_route(
                self.get_admin_route(),
                field_name,
                action,
            ) for action in field_attributes.get('actions', [])
        ]
        
        # Initialize search & filter strategies with the retrieved corresponding attribute.
        # We take the field_name as the default, to handle properties that do not exist on the admin's entity class.
        # This handles regular object properties that may only be defined at construction time, as long as they have a NoSearch strategy,
        # which is the default for the ObjectAdmin. Using concrete strategies requires the retrieved attribute to be a queryable attribute, 
        # which is enforced by the strategy constructor.

        descriptor = self._get_entity_descriptor(field_name)
        attribute =  descriptor if descriptor is not None else field_name
        filter_strategy = field_attributes['filter_strategy']
        if isinstance(filter_strategy, type) and issubclass(filter_strategy, list_filter.FieldSearch):
            field_attributes['filter_strategy'] = filter_strategy(attribute)
        search_strategy = field_attributes['search_strategy']
        if isinstance(search_strategy, type) and issubclass(search_strategy, list_filter.FieldSearch):
            field_attributes['search_strategy'] = search_strategy(attribute)
    
    def _get_entity_descriptor(self, field_name):
        return getattr(self.entity, field_name, None)
    
    def _get_search_fields(self, substring):
        """
        Generate a list of fields in which to search.  By default this method
        returns the `list_search` attribute.

        :param substring: that part of the complete search string for which
           the search fields are requested.  This allows analysis of the search
           string to improve the search behavior

        :return: a list with the names of the fields in which to search
        """
        return self.list_search

    def get_table( self ):
        """The definition of the table to be used in a list view
        :return: a `camelot.admin.table.Table` object
        """
        from camelot.admin.table import structure_to_table
        if self.list_display == []:
            # take a copy to prevent contamination
            self.list_display = list()
            # no fields were defined, see if there are properties
            for cls in inspect.getmro(self.entity):
                for desc_name, desc in cls.__dict__.items():
                    if desc_name.startswith('__'):
                        continue
                    if len(self.get_descriptor_field_attributes(desc_name)):
                        self.list_display.insert(0, desc_name)
        table = structure_to_table(self.list_display)
        return table

    def get_columns(self):
        """
        The columns to be displayed in the list view, returns a list of field names.

        :return: [field_name, ...]
        """
        table = self.get_table()
        return [field for field in table.get_fields()]

    def get_validator( self, model = None):
        """Get a validator object

        :return: a :class:`camelot.admin.validator.object_validator.Validator`
        """
        return self.validator( self, 
                               model = model )

    def get_fields(self):
        fields = self.get_form_display().get_fields()
        fields_and_attributes =  [
            (field, self.get_field_attributes(field))
            for field in fields
        ]
        return fields_and_attributes

    def get_application_admin( self ):
        """Provide access to the :class:`ApplicationAdmin`

        :return: the :class:`camelot.admin.application_admin.ApplicationAdmin`
            object for the application.
        """
        return self.app_admin.get_application_admin()

    def get_all_fields_and_attributes(self):
        """A dictionary of (field_name:field_attributes) for all fields that can
        possibly appear in a list or a form or for which field attributes have
        been defined
        """
        fields = {}
        # capture all properties
        for cls in inspect.getmro(self.entity):
            for desc_name, desc in cls.__dict__.items():
                if desc_name.startswith('__'):
                    continue
                if len(self.get_descriptor_field_attributes(desc_name)):
                    fields[desc_name] = self.get_field_attributes(desc_name)
        fields.update([(field, self.get_field_attributes(field)) for field in self.get_columns()])
        fields.update(self.get_fields())
        return fields

    @register_list_actions('_admin_route', '_filter_actions')
    def get_filters(self):
        return []

    def get_form_display(self):
        from camelot.view.forms import Form, structure_to_form
        if self.form_display:
            return structure_to_form(self.form_display)
        return Form( self.get_table().get_fields() )

    def set_field_value(self, obj, field_name, value):
        """Set the value of a field on an object.  By default this method calls
        the builtin :func:`setattr` function.

        :param obj: the object on which to set the value
        :param field_name: the name of the field, which by default will be used
            as the name of the attribute to set
        :param value: the value to set
        """
        setattr(obj, field_name, value)

    def set_defaults(self, obj):
        """Set the defaults of an object
    
        :return: `True` if a default value was set, `False` otherwise
        """
        iterations = 0
        while self._set_defaults(obj) == True:
            iterations += 1
            if iterations > 10:
                raise Exception('More than 10 iterations while setting defaults')
        return iterations > 0

    def _set_defaults(self, object_instance):
        from sqlalchemy.schema import ColumnDefault, Sequence
        from sqlalchemy import orm

        if self.is_deleted( object_instance ):
            return False

        default_set = False
        # set defaults for all fields, also those that are not displayed, since
        # those might be needed for validation or other logic
        for field, attributes in self.get_all_fields_and_attributes().items():
            default = attributes.get('default')
            if default is None:
                continue
            #
            # prevent the setting of a default value when one has been
            # set already
            #
            value = getattr(object_instance, field)
            if value not in (None, []):
                # False is a legitimate value for Booleans, but a 
                # one-to-many field might have a default value as well
                continue
            if isinstance(default, ColumnDefault):
                if default.is_scalar:
                    # avoid trip to database
                    default_value = default.arg
                else:
                    # shouldn't this default be set by SQLA at insertion time
                    # and skip this field in the validation ??
                    session = orm.object_session(object_instance)
                    bind = session.get_bind(mapper=self.mapper)
                    default_value = bind.execute(default)
            elif isinstance(default, Sequence):
                # Skip if the column default is a sequence, as setting it will cause an SQLA exception.
                # The column should remain unset and will be set by the compilation to the next_val of the sequence automatically. 
                continue
            elif callable(default):
                import inspect
                args, _varargs, _kwargs, _defs = \
                    inspect.getargspec(default)
                if len(args):
                    default_value = default(object_instance)
                else:
                    default_value = default()
            else:
                default_value = default
            if default_value is not None:
                logger.debug(
                    u'set default for %s to %s'%(
                        field,
                        str(default_value)
                    )
                )
                try:
                    setattr(object_instance, field, default_value)
                    default_set = True
                except AttributeError as exc:
                    logger.error(
                        u'Programming Error : could not set'
                        u' attribute %s to %s on %s' % (
                            field,
                            default_value,
                            object_instance.__class__.__name__
                            ),
                        exc_info=exc
                    )
        for compounding_object in self.get_compounding_objects( object_instance ):
            compound_admin = self.get_related_admin( type( compounding_object ) )
            compound_default_set = compound_admin.set_defaults(compounding_object)
            default_set = default_set or compound_default_set

        return default_set

    def primary_key( self, obj ):
        """Get the primary key of an object
        :param obj: the object to get the primary key from
        :return: a tuple with with components of the primary key, or an
            emtpy list if the object has no primary key yet or any more.
        """
        return []

    def get_modifications( self, obj ):
        """Get the modifications on an object since the last flush.
        :param obj: the object for which to get the modifications
        :return: a dictionary with the changed attributes and their old
           value
        """
        return dict()

    def delete(self, entity_instance):
        """Delete an entity instance"""
        del entity_instance

    def flush(self, entity_instance):
        """Flush the pending changes of this entity instance to the backend"""
        pass

    def expunge(self, entity_instance):
        """Remove this object from the objects being managed"""
        pass

    def refresh(self, entity_instance):
        """Undo the pending changes to the backend and restore the original
        state"""
        pass

    def add(self, entity_instance):
        """Add an entity instance as a managed entity instance"""
        pass

    def is_deleted(self, _obj):
        """
        :return: True if the object has been deleted from the persistent
            state, False otherwise"""
        return False

    def is_persistent(self, _obj):
        """:return: True if the object has a persisted state, False otherwise"""
        return False

    def is_dirty(self, _obj):
        """:return: True if the object might have been modified"""
        return True

    def copy(self, entity_instance):
        """Duplicate this entity instance"""
        new_entity_instance = entity_instance.__class__()
        return new_entity_instance

    def is_editable(self):
        """Default implementation always returns True"""
        return True

    def get_subsystem_object(self, obj):
        """Return the given object's applicable subsystem object."""
        return obj
    
    def set_discriminator_value(self, obj, discriminator_value):
        """Set the given discriminator value on the provided obj."""
        pass
    
    def get_field_filters(self):
        """
        Compose a field filter dictionary consisting of this admin's available concrete field filter strategies, identified by their names.
        This should return the empty dictionary for ObjectAdmins by default, as this conversion excludes NoSearch strategies and concrete field strategies are not applicable for regular objects.
        The resulting dictionary is cached so that the conversion is not executed needlessly.
        """
        if self._field_filters is None:
            self._field_filters =  {strategy.name: strategy for strategy in self._get_field_strategies() if not isinstance(strategy, list_filter.NoSearch)}
        return self._field_filters
    def _get_field_strategies(self):
        """Return this admins available field filter strategies. By default, this returns the ´field_filter´ attribute."""
        return self.field_filter<|MERGE_RESOLUTION|>--- conflicted
+++ resolved
@@ -36,14 +36,8 @@
 
 from ..core.item_model.list_proxy import ListModelProxy
 from ..core.qt import Qt
-<<<<<<< HEAD
 from .admin_route import Route, AdminRoute, register_list_actions, register_form_actions
-from .action import field_action
-from camelot.admin.action import list_filter
-=======
-from .admin_route import AdminRoute
 from camelot.admin.action import field_action, list_filter
->>>>>>> 8ef9113a
 from camelot.admin.action.list_action import OpenFormView
 from camelot.admin.action.form_action import CloseForm
 from camelot.admin.not_editable_admin import ReadOnlyAdminDecorator
@@ -346,16 +340,10 @@
     def get_search_identifiers(self, obj):
         """Create a dict of identifiers to be used in search boxes.
         The keys are Qt roles."""
-        search_identifiers = {} 
-
-<<<<<<< HEAD
+        search_identifiers = {}
         search_identifiers[Qt.DisplayRole] = u'%s : %s' % (self.get_verbose_name(), str(obj))
-        search_identifiers[Qt.EditRole] = obj
-=======
-        search_identifiers[Qt.DisplayRole] = u'%s : %s' % (self.get_verbose_name(), six.text_type(obj))
         # Use user role for object to avoid display role / edit role confusion
         search_identifiers[Qt.UserRole] = obj
->>>>>>> 8ef9113a
         search_identifiers[Qt.ToolTipRole] = u'id: %s' % (self.primary_key(obj))
 
         return search_identifiers
