--- conflicted
+++ resolved
@@ -316,7 +316,6 @@
                             delegate = delegates.Many2OneDelegate,
                             python_type = str,
                         )
-<<<<<<< HEAD
 
             except InvalidRequestError:
                 #
@@ -377,75 +376,6 @@
                 yield (filter, filter.get_filter_data(self))
 
         return list(filter_generator())
-
-    def create_table_view( self, gui_context ):
-        """Returns a :class:`QtGui.QWidget` containing a table view
-        :param gui_context: a :class:`camelot.admin.action.base.GuiContext`
-            object.
-        """
-        return self.TableView( gui_context, self )
-=======
-
-            except InvalidRequestError:
-                #
-                # If the field name is not a property of the mapper, then use
-                # the default stuff
-                #
-                pass
-
-            if 'choices' in forced_attributes:
-                attributes['delegate'] = delegates.ComboBoxDelegate
-                attributes['editable'] = True
-                if isinstance(forced_attributes['choices'], list):
-                    choices_dict = dict(forced_attributes['choices'])
-                    attributes['to_string'] = lambda x : choices_dict[x]
-
-            #
-            # Overrule introspected field_attributes with those defined
-            #
-            attributes.update(forced_attributes)
-
-            #
-            # In case of a 'target' field attribute, instantiate an appropriate
-            # 'admin' attribute
-            #
-            if 'target' in attributes:
-                attributes['target'] = resolve_target(attributes['target'])
-                attributes['admin'] = get_entity_admin(attributes['target'])
-
-            self._field_attributes[field_name] = attributes
-            return attributes
-
-    def get_dynamic_field_attributes(self, obj, field_names):
-        """Takes the dynamic field attributes from through the ObjectAdmin its
-        get_dynamic_field_attributes and make relational fields not editable
-        in case the object is not yet persisted.
-        """
-        directions = ('onetomany', 'manytomany' )
-        persistent = self.is_persistent( obj )
-        iter1, iter2 = itertools.tee( field_names )
-        attributes_iterator = super(EntityAdmin, self).get_dynamic_field_attributes( obj, iter1 )
-        for attributes, field_name in zip( attributes_iterator, iter2 ):
-            if not persistent:
-                all_attributes = self.get_field_attributes( field_name )
-                if all_attributes.get('direction', False) in directions:
-                    attributes['editable'] = False
-            yield attributes
-
-    def get_filters( self ):
-        """Returns the filters applicable for these entities each filter is
-
-        :return: [(filter, filter_data)]
-        """
-        from camelot.view.filters import structure_to_filter
-
-        def filter_generator():
-            for structure in self.list_filter:
-                filter = structure_to_filter(structure)
-                yield (filter, filter.get_filter_data(self))
-
-        return list(filter_generator())
->>>>>>> 3754eb59
 
     def primary_key( self, obj ):
         """Get the primary key of an object
