--- conflicted
+++ resolved
@@ -22,28 +22,15 @@
 #
 #  ============================================================================
 
-<<<<<<< HEAD
 import inspect
 import itertools
 import logging
 logger = logging.getLogger('camelot.admin.entity_admin')
 
 from camelot.admin.object_admin import ObjectAdmin
-from camelot.view.model_thread import post, model_function
-from camelot.view.utils import to_string
-from camelot.core.memento import memento_change
-from camelot.core.utils import ugettext_lazy, ugettext
-=======
-import inspect
-import itertools
-import logging
-logger = logging.getLogger('camelot.admin.entity_admin')
-
-from camelot.admin.object_admin import ObjectAdmin
 from camelot.view.utils import to_string
 from camelot.core.memento import memento_change
 from camelot.core.utils import ugettext_lazy
->>>>>>> 485afab6
 from camelot.core.orm import Session
 from camelot.core.orm.entity import entity_to_dict
 from camelot.admin.validator.entity_validator import EntityValidator
@@ -52,15 +39,14 @@
 
 from sqlalchemy import orm, schema
 from sqlalchemy.orm.attributes import instance_state
-<<<<<<< HEAD
 
 class EntityAdmin(ObjectAdmin):
     """Admin class specific for classes that are mapped by sqlalchemy.
-This allows for much more introspection than the standard 
+This allows for much more introspection than the standard
 :class:`camelot.admin.object_admin.ObjectAdmin`.
-    
+
 It has additional class attributes that customise its behaviour.
-   
+
 **Filtering**
 
 .. attribute:: list_filter
@@ -72,7 +58,7 @@
         class Project( Entity ):
             oranization = OneToMany( 'Organization' )
             name = Column( Unicode(50) )
-    
+
           class Admin( EntityAdmin ):
               list_display = ['organization']
               list_filter = ['organization.name']
@@ -105,9 +91,9 @@
     A list of fields that should be searched when the user enters something in
     the search box in the table view.  By default all fields are
     searched for which Camelot can do a conversion of the entered string to the
-    datatype of the underlying column.  
-
-    For use with one2many, many2one or many2many fields, the same rules as for the 
+    datatype of the underlying column.
+
+    For use with one2many, many2one or many2many fields, the same rules as for the
     list_filter attribute apply
 
 .. attribute:: search_all_fields
@@ -118,10 +104,10 @@
 
 .. attribute:: expanded_list_search
 
-    A list of fields that will be searchable through the expanded search.  When set 
+    A list of fields that will be searchable through the expanded search.  When set
     to None, all the fields in list_display will be searchable.  Use this attribute
     to limit the number of search widgets.  Defaults to None.
- 
+
     """
 
     list_search = []
@@ -142,97 +128,6 @@
             logger.error(u'%s is not a mapped class, configured mappers include %s'%(self.entity, u','.join(mapped_entities)),
                          exc_info=exception)
             raise exception
-=======
-
-class EntityAdmin(ObjectAdmin):
-    """Admin class specific for classes that are mapped by sqlalchemy.
-This allows for much more introspection than the standard
-:class:`camelot.admin.object_admin.ObjectAdmin`.
-
-It has additional class attributes that customise its behaviour.
-
-**Filtering**
-
-.. attribute:: list_filter
-
-    A list of fields that should be used to generate filters for in the table
-    view.  If the field named is a one2many, many2one or many2many field, the
-    field name should be followed by a field name of the related entity ::
-
-        class Project( Entity ):
-            oranization = OneToMany( 'Organization' )
-            name = Column( Unicode(50) )
-
-          class Admin( EntityAdmin ):
-              list_display = ['organization']
-              list_filter = ['organization.name']
-
-    .. image:: /_static/filter/group_box_filter.png
-
-**Copying**
-
-.. attribute:: copy_deep
-
-   A dictionary of fields that will be deep copied when the user presses the copy
-   button.  This is useful for OneToMany fields.  The key in the dictionary should
-   be the name of the field, and the value is a new dictionary that can contain other
-   fields that need to be copied::
-
-       copy_deep = {'addresses':{}}
-
-.. attribute:: copy_exclude
-
-    A list of fields that should not be copied when the user presses the copy button::
-
-        copy_exclude = ['name']
-
-    The fields that form the primary key of the object will be excluded by default.
-
-**Searching**
-
-.. attribute:: list_search
-
-    A list of fields that should be searched when the user enters something in
-    the search box in the table view.  By default all fields are
-    searched for which Camelot can do a conversion of the entered string to the
-    datatype of the underlying column.
-
-    For use with one2many, many2one or many2many fields, the same rules as for the
-    list_filter attribute apply
-
-.. attribute:: search_all_fields
-
-    Defaults to True, meaning that by default all searchable fields should be
-    searched.  If this is set to False, one should explicitely set the list_search
-    attribute to enable search.
-
-.. attribute:: expanded_list_search
-
-    A list of fields that will be searchable through the expanded search.  When set
-    to None, all the fields in list_display will be searchable.  Use this attribute
-    to limit the number of search widgets.  Defaults to None.
-
-    """
-
-    list_search = []
-    expanded_list_search = None
-    copy_deep = {}
-    copy_exclude = []
-    search_all_fields = True
-    validator = EntityValidator
-
-    def __init__(self, app_admin, entity):
-        super(EntityAdmin, self).__init__(app_admin, entity)
-        from sqlalchemy.orm.exc import UnmappedClassError
-        from sqlalchemy.orm.mapper import _mapper_registry
-        try:
-            self.mapper = orm.class_mapper(self.entity)
-        except UnmappedClassError, exception:
-            mapped_entities = [unicode(m) for m in _mapper_registry.keys()]
-            logger.error(u'%s is not a mapped class, configured mappers include %s'%(self.entity, u','.join(mapped_entities)),
-                         exc_info=exception)
-            raise exception
->>>>>>> 485afab6
 
     @classmethod
     def get_sql_field_attributes( cls, columns ):
@@ -269,9 +164,7 @@
                 sql_attributes.update(field_admin.get_field_attributes())
             break
         return sql_attributes
-<<<<<<< HEAD
-    
-    @model_function
+
     def get_query(self):
         """:return: an sqlalchemy query for all the objects that should be
         displayed in the table or the selection view.  Overwrite this method to
@@ -279,7 +172,6 @@
         """
         return Session().query( self.entity )
 
-    @model_function
     def get_verbose_identifier(self, obj):
         if obj:
             primary_key = self.mapper.primary_key_from_instance(obj)
@@ -297,7 +189,7 @@
                         primary_key_representation
                     )
         return self.get_verbose_name()
-    
+
     def get_field_attributes(self, field_name):
         """Get the attributes needed to visualize the field field_name
         :param field_name: the name of the field
@@ -308,13 +200,14 @@
          * editable : bool specifying wether the user can edit this field
          * widget : which widget to be used to render the field
          * ...
-        """        
+        """
         from sqlalchemy.orm.mapper import _mapper_registry
-            
+
         try:
             return self._field_attributes[field_name]
         except KeyError:
             from camelot.view.controls import delegates
+            from camelot.view.proxy.queryproxy import QueryTableProxy
             #
             # Default attributes for all fields
             #
@@ -354,7 +247,7 @@
                             return mapped_class.class_
                     raise Exception('No mapped class found for target %s'%target)
                 return target
-                
+
             def get_entity_admin(target):
                 """Helper function that instantiated an Admin object for a
                 target entity class.
@@ -378,147 +271,10 @@
             try:
                 property = self.mapper.get_property(
                     field_name
-=======
-
-    def get_query(self):
-        """:return: an sqlalchemy query for all the objects that should be
-        displayed in the table or the selection view.  Overwrite this method to
-        change the default query, which selects all rows in the database.
-        """
-        return Session().query( self.entity )
-
-    def get_verbose_identifier(self, obj):
-        if obj:
-            primary_key = self.mapper.primary_key_from_instance(obj)
-            if not None in primary_key:
-                primary_key_representation = u','.join([unicode(v) for v in primary_key])
-                if hasattr(obj, '__unicode__'):
-                    return u'%s %s : %s' % (
-                        unicode(self.get_verbose_name() or ''),
-                        primary_key_representation,
-                        unicode(obj)
-                    )
-                else:
-                    return u'%s %s' % (
-                        self.get_verbose_name() or '',
-                        primary_key_representation
-                    )
-        return self.get_verbose_name()
-
-    def get_field_attributes(self, field_name):
-        """Get the attributes needed to visualize the field field_name
-        :param field_name: the name of the field
-
-        :return: a dictionary of attributes needed to visualize the field,
-        those attributes can be:
-         * python_type : the corresponding python type of the object
-         * editable : bool specifying wether the user can edit this field
-         * widget : which widget to be used to render the field
-         * ...
-        """
-        from sqlalchemy.orm.mapper import _mapper_registry
-
-        try:
-            return self._field_attributes[field_name]
-        except KeyError:
-            from camelot.view.controls import delegates
-            from camelot.view.proxy.queryproxy import QueryTableProxy
-            #
-            # Default attributes for all fields
-            #
-            attributes = dict(
-                python_type = str,
-                to_string = to_string,
-                field_name = field_name,
-                length = None,
-                tooltip = None,
-                background_color = None,
-                #minimal_column_width = 12,
-                editable = False,
-                nullable = True,
-                widget = 'str',
-                blank = True,
-                delegate = delegates.PlainTextDelegate,
-                validator_list = [],
-                name = ugettext_lazy(field_name.replace('_', ' ').capitalize())
-            )
-
-            #
-            # Field attributes forced by the field_attributes property
-            #
-            forced_attributes = {}
-            try:
-                forced_attributes = self.field_attributes[field_name]
-            except KeyError:
-                pass
-
-            def resolve_target(target):
-                """A class or name of the class representing the other
-                side of a relation.  Use the name of the class to avoid
-                circular dependencies"""
-                if isinstance(target, basestring):
-                    for mapped_class in _mapper_registry.keys():
-                        if mapped_class.class_.__name__ == target:
-                            return mapped_class.class_
-                    raise Exception('No mapped class found for target %s'%target)
-                return target
-
-            def get_entity_admin(target):
-                """Helper function that instantiated an Admin object for a
-                target entity class.
-
-                :param target: an entity class for which an Admin object is
-                needed
-                """
-
-                try:
-                    admin_class = forced_attributes['admin']
-                    return admin_class(self.app_admin, target)
-                except KeyError:
-                    return self.get_related_admin(target)
-            #
-            # Get the default field_attributes trough introspection if the
-            # field is a mapped field
-            #
-            from sqlalchemy import orm
-            from sqlalchemy.exc import InvalidRequestError
-
-            try:
-                property = self.mapper.get_property(
-                    field_name
->>>>>>> 485afab6
                 )
                 if isinstance(property, orm.properties.ColumnProperty):
                     columns = property.columns
                     sql_attributes = self.get_sql_field_attributes( columns )
-<<<<<<< HEAD
-                    attributes.update( sql_attributes ) 
-                elif isinstance(property, orm.properties.PropertyLoader):
-                    target = forced_attributes.get( 'target', 
-                                                    property.mapper.class_ )
-                    
-                    attributes.update( target = target,
-                                       admin = get_entity_admin(target),
-                                       editable = property.viewonly==False,
-                                       nullable = True)
-                    foreign_keys = list( property._user_defined_foreign_keys )
-                    foreign_keys.extend( list(property._calculated_foreign_keys) )
-                        
-                    if property.direction == orm.interfaces.ONETOMANY:
-                        attributes.update( direction = 'onetomany' )
-                    elif property.direction == orm.interfaces.MANYTOONE:
-                        attributes.update(
-                            #
-                            # @todo: take into account all foreign keys instead
-                            # of only the first one
-                            #
-                            nullable = foreign_keys[0].nullable,
-                            direction = 'manytoone',
-                        )
-                    elif property.direction == orm.interfaces.MANYTOMANY:
-                        attributes.update( direction = 'manytomany' )
-                    else:
-=======
                     attributes.update( sql_attributes )
                 elif isinstance(property, orm.properties.PropertyLoader):
                     target = forced_attributes.get( 'target',
@@ -547,7 +303,6 @@
                     elif property.direction == orm.interfaces.MANYTOMANY:
                         attributes.update( direction = 'manytomany' )
                     else:
->>>>>>> 485afab6
                         raise Exception('PropertyLoader has unknown direction')
 
                     if property.uselist == True:
@@ -561,8 +316,7 @@
                             delegate = delegates.Many2OneDelegate,
                             python_type = str,
                         )
-<<<<<<< HEAD
-                        
+
             except InvalidRequestError:
                 #
                 # If the field name is not a property of the mapper, then use
@@ -589,7 +343,7 @@
             if 'target' in attributes:
                 attributes['target'] = resolve_target(attributes['target'])
                 attributes['admin'] = get_entity_admin(attributes['target'])
-            
+
             self._field_attributes[field_name] = attributes
             return attributes
 
@@ -609,7 +363,6 @@
                     attributes['editable'] = False
             yield attributes
 
-    @model_function
     def get_filters( self ):
         """Returns the filters applicable for these entities each filter is
 
@@ -624,163 +377,12 @@
 
         return list(filter_generator())
 
-    def create_select_view(admin, query=None, search_text=None, parent=None):
-        """Returns a Qt widget that can be used to select an element from a
-        query
-
-        :param query: sqlalchemy query object
-
-        :param parent: the widget that will contain this select view, the
-        returned widget has an entity_selected_signal signal that will be fired
-        when a entity has been selected.
-        """
-        from camelot.admin.action.base import GuiContext
-        from camelot.view.art import Icon
-        from camelot.view.proxy.queryproxy import QueryTableProxy
-        from PyQt4 import QtCore, QtGui
-        from PyQt4.QtCore import Qt
-
-        header_icon = Icon('tango/16x16/emblems/emblem-symbolic-link.png')
-        header_width = header_icon.getQPixmap().size().width()
-        
-        class SelectQueryTableProxy(QueryTableProxy):
-            
-            def headerData( self, section, orientation, role ):
-                if orientation == Qt.Vertical:
-                    if role == Qt.SizeHintRole:
-                            return QtCore.QVariant( QtCore.QSize( header_width + 10,
-                                                                  self._vertical_header_height ) )
-                    if role == Qt.DecorationRole:
-                        return header_icon.getQPixmap()
-                    elif role == Qt.DisplayRole:
-                        return QtCore.QVariant( '' )
-                return super( SelectQueryTableProxy, self ).headerData( section, orientation, role )
-
-        class SelectView(admin.TableView):
-            table_model = SelectQueryTableProxy
-            entity_selected_signal = QtCore.pyqtSignal(object)
-            title_format = ugettext('Select %s')
-
-            def __init__(self, admin, parent):
-                gui_context = GuiContext()
-                super(SelectView, self).__init__(
-                    gui_context,
-                    admin,
-                    search_text=search_text, parent=parent
-                )
-                self.row_selected_signal.connect( self.sectionClicked )
-                self.setUpdatesEnabled(True)
-
-                table = self.findChild(QtGui.QTableView, 'AdminTableWidget')
-                if table != None:
-                    table.keyboard_selection_signal.connect(self.on_keyboard_selection)
-                    table.setEditTriggers(QtGui.QAbstractItemView.NoEditTriggers)
-
-            def emit_entity_selected(self, instance_getter):
-                self.entity_selected_signal.emit( instance_getter )
-                
-            @QtCore.pyqtSlot()
-            def on_keyboard_selection(self):
-                table = self.findChild(QtGui.QTableView, 'AdminTableWidget')
-                if table != None:
-                    self.row_selected_signal.emit(table.currentIndex().row())
-
-            @QtCore.pyqtSlot(int)
-            def sectionClicked(self, index):
-                # table model will be set by the model thread, we can't
-                # decently select if it has not been set yet
-                if self.table.model():
-
-                    def create_constant_getter(cst):
-                        return lambda:cst
-
-                    def create_instance_getter():
-                        entity = self.table.model()._get_object(index)
-                        return create_constant_getter(entity)
-
-                    post(create_instance_getter, self.emit_entity_selected)
-
-        widget = SelectView(admin, parent)
-        widget.setUpdatesEnabled(True)
-        widget.setMinimumSize(admin.list_size[0], admin.list_size[1])
-        widget.update()
-        return widget
-
     def create_table_view( self, gui_context ):
         """Returns a :class:`QtGui.QWidget` containing a table view
         :param gui_context: a :class:`camelot.admin.action.base.GuiContext`
             object.
         """
         return self.TableView( gui_context, self )
-=======
-
-            except InvalidRequestError:
-                #
-                # If the field name is not a property of the mapper, then use
-                # the default stuff
-                #
-                pass
-
-            if 'choices' in forced_attributes:
-                attributes['delegate'] = delegates.ComboBoxDelegate
-                attributes['editable'] = True
-                if isinstance(forced_attributes['choices'], list):
-                    choices_dict = dict(forced_attributes['choices'])
-                    attributes['to_string'] = lambda x : choices_dict[x]
-
-            #
-            # Overrule introspected field_attributes with those defined
-            #
-            attributes.update(forced_attributes)
-
-            #
-            # In case of a 'target' field attribute, instantiate an appropriate
-            # 'admin' attribute
-            #
-            if 'target' in attributes:
-                attributes['target'] = resolve_target(attributes['target'])
-                attributes['admin'] = get_entity_admin(attributes['target'])
-
-            self._field_attributes[field_name] = attributes
-            return attributes
-
-    def get_dynamic_field_attributes(self, obj, field_names):
-        """Takes the dynamic field attributes from through the ObjectAdmin its
-        get_dynamic_field_attributes and make relational fields not editable
-        in case the object is not yet persisted.
-        """
-        directions = ('onetomany', 'manytomany' )
-        persistent = self.is_persistent( obj )
-        iter1, iter2 = itertools.tee( field_names )
-        attributes_iterator = super(EntityAdmin, self).get_dynamic_field_attributes( obj, iter1 )
-        for attributes, field_name in zip( attributes_iterator, iter2 ):
-            if not persistent:
-                all_attributes = self.get_field_attributes( field_name )
-                if all_attributes.get('direction', False) in directions:
-                    attributes['editable'] = False
-            yield attributes
-
-    def get_filters( self ):
-        """Returns the filters applicable for these entities each filter is
-
-        :return: [(filter, filter_data)]
-        """
-        from camelot.view.filters import structure_to_filter
-
-        def filter_generator():
-            for structure in self.list_filter:
-                filter = structure_to_filter(structure)
-                yield (filter, filter.get_filter_data(self))
-
-        return list(filter_generator())
-
-    def create_table_view( self, gui_context ):
-        """Returns a :class:`QtGui.QWidget` containing a table view
-        :param gui_context: a :class:`camelot.admin.action.base.GuiContext`
-            object.
-        """
-        return self.TableView( gui_context, self )
->>>>>>> 485afab6
 
     def primary_key( self, obj ):
         """Get the primary key of an object
@@ -823,17 +425,14 @@
                         pass
                 modifications[ attr.key ] = old_value
         return modifications
-<<<<<<< HEAD
-        
-    @model_function
+
     def add( self, obj ):
         """Adds the entity instance to the default session, if it is not
         yet attached to a session"""
         session = Session.object_session( obj )
         if session == None:
             Session().add( obj )
-    
-    @model_function
+
     def delete(self, entity_instance):
         """Delete an entity instance"""
         session = Session.object_session( entity_instance )
@@ -849,31 +448,6 @@
                 #
                 primary_key = self.primary_key( entity_instance )
                 if not None in primary_key:
-=======
-
-    def add( self, obj ):
-        """Adds the entity instance to the default session, if it is not
-        yet attached to a session"""
-        session = Session.object_session( obj )
-        if session == None:
-            Session().add( obj )
-
-    def delete(self, entity_instance):
-        """Delete an entity instance"""
-        session = Session.object_session( entity_instance )
-        #
-        # new and deleted instances cannot be deleted
-        #
-        if session:
-            if entity_instance in session.new:
-                session.expunge(entity_instance)
-            elif entity_instance not in session.deleted:
-                #
-                # only if we know the primary key, we can keep track of its history
-                #
-                primary_key = self.primary_key( entity_instance )
-                if not None in primary_key:
->>>>>>> 485afab6
                     # save the state before the update
                     memento = self.get_memento()
                     if memento != None:
@@ -884,16 +458,9 @@
                                                  previous_attributes = modifications )
                         memento.register_changes( [change] )
                 session.delete( entity_instance )
-<<<<<<< HEAD
-                self.flush( entity_instance )
-
-    @model_function
+                session.flush()
+
     def expunge(self, entity_instance):
-=======
-                session.flush()
-
-    def expunge(self, entity_instance):
->>>>>>> 485afab6
         """Expunge the entity from the session"""
         session = orm.object_session( entity_instance )
         if session:
@@ -901,13 +468,8 @@
             self._expand_compounding_objects( objects_to_expunge )
             for obj in objects_to_expunge:
                 if obj in session:
-<<<<<<< HEAD
                     session.expunge( obj )
-        
-=======
-                    session.expunge( obj )
-
->>>>>>> 485afab6
+
     def _expand_compounding_objects( self, objs ):
         """
         Given a set of objects, expand this set with all compounding objects.
@@ -922,22 +484,12 @@
                 related_admin = self.get_related_admin( type(obj_to_flush ) )
                 for compounding_object in related_admin.get_compounding_objects( obj_to_flush ):
                     if compounding_object not in objs:
-<<<<<<< HEAD
-                        additional_objects.add( compounding_object )        
-                        
-    @model_function
+                        additional_objects.add( compounding_object )
+
     def flush(self, entity_instance):
         """Flush the pending changes of this entity instance to the backend"""
         from sqlalchemy.orm.session import Session
         session = Session.object_session( entity_instance )
-=======
-                        additional_objects.add( compounding_object )
-
-    def flush(self, entity_instance):
-        """Flush the pending changes of this entity instance to the backend"""
-        from sqlalchemy.orm.session import Session
-        session = Session.object_session( entity_instance )
->>>>>>> 485afab6
         if session:
             objects_to_flush = set([entity_instance])
             self._expand_compounding_objects( objects_to_flush )
@@ -968,16 +520,9 @@
             memento = self.get_memento()
             if changes and memento != None:
                 memento.register_changes( changes )
-<<<<<<< HEAD
-
-    @model_function
+
     def refresh(self, entity_instance):
         """Undo the pending changes to the backend and restore the original
-=======
-
-    def refresh(self, entity_instance):
-        """Undo the pending changes to the backend and restore the original
->>>>>>> 485afab6
         state"""
         session = orm.object_session( entity_instance )
         if session:
@@ -989,10 +534,8 @@
                     if state.has_identity:
                         session.refresh( obj )
                     else:
-<<<<<<< HEAD
                         session.expunge( obj )
-       
-    @model_function
+
     def is_persistent(self, obj):
         """:return: True if the object has a persisted state, False otherwise"""
         from sqlalchemy.orm.session import Session
@@ -1004,7 +547,7 @@
                 return False
             return True
         return False
-    
+
     def is_deleted(self, obj):
         """
         :return: True if the object has been deleted from the persistent
@@ -1013,8 +556,7 @@
         if state != None and state.deleted:
             return True
         return False
-    
-    @model_function
+
     def get_expanded_search_fields(self):
         """
         :return: a list of tuples of type [(field_name, field_attributes)]
@@ -1024,40 +566,6 @@
         else:
             field_list = self.expanded_list_search
         return [(field, self.get_field_attributes(field))
-=======
-                        session.expunge( obj )
-
-    def is_persistent(self, obj):
-        """:return: True if the object has a persisted state, False otherwise"""
-        from sqlalchemy.orm.session import Session
-        session = Session.object_session( obj )
-        if session:
-            if obj in session.new:
-                return False
-            if obj in session.deleted:
-                return False
-            return True
-        return False
-
-    def is_deleted(self, obj):
-        """
-        :return: True if the object has been deleted from the persistent
-            state, False otherwise"""
-        state = instance_state( obj )
-        if state != None and state.deleted:
-            return True
-        return False
-
-    def get_expanded_search_fields(self):
-        """
-        :return: a list of tuples of type [(field_name, field_attributes)]
-        """
-        if self.expanded_list_search == None:
-            field_list = self.get_table().get_fields()
-        else:
-            field_list = self.expanded_list_search
-        return [(field, self.get_field_attributes(field))
->>>>>>> 485afab6
                 for field in field_list]
 
     def get_all_fields_and_attributes(self):
@@ -1070,19 +578,17 @@
             if isinstance(mapper_property, orm.properties.ColumnProperty):
                 field_name = mapper_property.key
                 fields[field_name] = self.get_field_attributes( field_name )
-<<<<<<< HEAD
         return fields
-        
-    @model_function
+
     def copy(self, obj, new_obj=None):
         """Duplicate an object.  If no new object is given to copy to, a new
         one will be created.  This function will be called every time the
         user presses a copy button.
-        
+
         :param obj: the object to be copied from
         :param new_obj: the object to be copied to, defaults to None
         :return: the new object
-        
+
         This function takes into account the deep_copy and the copy_exclude
         attributes.  It tries to recreate relations with a minimum of side
         effects.
@@ -1120,62 +626,8 @@
         for property in self.mapper.iterate_properties:
             if isinstance(property, orm.properties.PropertyLoader):
                 if property.direction == orm.interfaces.MANYTOONE:
-                    setattr( new_obj, 
-                             property.key,
-                             getattr( obj, property.key ) )
-        return new_obj
-=======
-        return fields
-
-    def copy(self, obj, new_obj=None):
-        """Duplicate an object.  If no new object is given to copy to, a new
-        one will be created.  This function will be called every time the
-        user presses a copy button.
-
-        :param obj: the object to be copied from
-        :param new_obj: the object to be copied to, defaults to None
-        :return: the new object
-
-        This function takes into account the deep_copy and the copy_exclude
-        attributes.  It tries to recreate relations with a minimum of side
-        effects.
-        """
-        from sqlalchemy import orm
-        if not new_obj:
-            new_obj = obj.__class__()
-        #
-        # serialize the object to be copied
-        #
-        serialized = obj.to_dict(deep=self.copy_deep, exclude=[c.name for c in self.mapper.primary_key]+self.copy_exclude)
-        #
-        # make sure we don't move duplicated OneToMany relations from the
-        # old object to the new, but instead duplicate them, by manipulating
-        # the serialized structure
-        #
-        # @todo: this should be recursive
-        for property in self.mapper.iterate_properties:
-            if isinstance(property, orm.properties.PropertyLoader):
-                if property.direction == orm.interfaces.ONETOMANY:
-                    target = property.mapper.class_
-                    for relation in serialized.get(property.key, []):
-                        relation_mapper = orm.class_mapper(target)
-                        for primary_key_field in relation_mapper.primary_key:
-                            relation[primary_key_field.name] = None
-        #from pprint import pprint
-        #pprint( serialized )
-        #
-        # deserialize into the new object
-        #
-        new_obj.from_dict( serialized )
-        #
-        # recreate the ManyToOne relations
-        #
-        for property in self.mapper.iterate_properties:
-            if isinstance(property, orm.properties.PropertyLoader):
-                if property.direction == orm.interfaces.MANYTOONE:
                     setattr( new_obj,
                              property.key,
                              getattr( obj, property.key ) )
         return new_obj
->>>>>>> 485afab6
-
+
