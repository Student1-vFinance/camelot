--- conflicted
+++ resolved
@@ -46,13 +46,9 @@
 from camelot.admin.action import list_filter
 from camelot.admin.entity_admin import EntityAdmin
 from camelot.admin.object_admin import ObjectAdmin
-<<<<<<< HEAD
-from camelot.core.orm import Entity
-=======
 from camelot.admin.not_editable_admin import not_editable_admin
 from camelot.core.exception import UserException
-from camelot.core.orm import Entity, ManyToOne
->>>>>>> 61b569f6
+from camelot.core.orm import Entity
 from camelot.core.utils import ugettext_lazy as _
 from camelot.view.controls import delegates
 from camelot.types import PrimaryKey
@@ -105,42 +101,28 @@
             return self.model
         return ''
 
-<<<<<<< HEAD
 class MementoAdmin( EntityAdmin ):
+
     verbose_name = _( 'History' )
     verbose_name_plural = _( 'History' )
+
     list_display = ['creation_date', 'authentication', 'model',
                     'primary_key', ]
     form_display = list_display + ['previous']
     list_filter = [list_filter.ComboBoxFilter(Memento.model)]
     field_attributes = {'previous':{'target':PreviousAttribute,
                                     'delegate':delegates.One2ManyDelegate,
+                                    'actions': [],
                                     'python_type':list}
                         }
-=======
-    class Admin( EntityAdmin ):
-        verbose_name = _( 'History' )
-        verbose_name_plural = _( 'History' )
-        list_display = ['creation_date', 'authentication', 'model',
-                        'primary_key', ]
-        form_display = list_display + ['previous']
-        list_filter = [list_filter.ComboBoxFilter('model')]
-        field_attributes = {'previous':{'target':PreviousAttribute,
-                                        'delegate':delegates.One2ManyDelegate,
-                                        'actions': [],
-                                        'python_type':list}
-                            }
 
-        def add(self, obj):
-            raise UserException(_('Not Authorized'))
+    def add(self, obj):
+        raise UserException(_('Not Authorized'))
 
-        def delete(self, obj):
-            raise UserException(_('Not Authorized'))
+    def delete(self, obj):
+        raise UserException(_('Not Authorized'))
 
-        def copy(self, obj, new_obj=None):
-            raise UserException(_('Not Authorized'))
+    def copy(self, obj, new_obj=None):
+        raise UserException(_('Not Authorized'))
 
-    Admin = not_editable_admin( Admin )
->>>>>>> 61b569f6
-
-Memento.Admin = MementoAdmin+Memento.Admin = not_editable_admin(MementoAdmin)