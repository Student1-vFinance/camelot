--- conflicted
+++ resolved
@@ -33,51 +33,37 @@
 
 import datetime
 
-<<<<<<< HEAD
-from sqlalchemy.types import Unicode, INT, DateTime, PickleType
-=======
-from sqlalchemy.orm import relationship, deferred
-from sqlalchemy.schema import Column, ForeignKey
+from sqlalchemy import schema, orm
 from sqlalchemy.types import Unicode, Integer, DateTime, PickleType
->>>>>>> 335f5c41
 
 from camelot.admin.entity_admin import EntityAdmin
-from camelot.core.orm import Entity, using_options, Field, ManyToOne
+from camelot.core.orm import Entity, ManyToOne
 from camelot.admin.not_editable_admin import not_editable_admin
-<<<<<<< HEAD
-=======
-from camelot.core.orm import Entity
->>>>>>> 335f5c41
 from camelot.core.utils import ugettext_lazy as _
 import camelot.types
 from camelot.view import filters
 
-<<<<<<< HEAD
-=======
 from authentication import AuthenticationMechanism
 
->>>>>>> 335f5c41
 class Memento( Entity ):
     """Keeps information on the previous state of objects, to keep track
     of changes and enable restore to that previous state"""
     
     __tablename__ = 'memento'
     
-    model = Column( Unicode( 256 ), index = True, nullable = False )
-    primary_key = Column( Integer(), index = True, nullable = False )
-    creation_date = Column( DateTime(), default = datetime.datetime.now )
-    authentication_id = Column( Integer, 
-                                ForeignKey( 'authentication_mechanism.id',
-                                            ondelete = 'restrict',
-                                            onupdate = 'cascade' ), 
-                                nullable = False )
-    authentication = relationship( AuthenticationMechanism )
-    memento_type = Column( camelot.types.Enumeration( [ (1, 'before_update'),
-                                                        (2, 'before_delete'),
-                                                        (3, 'create') ], 
-                                                      nullable = False,
-                                                      index = True ) )
-    previous_attributes = deferred( Column( PickleType() ) )
+    model = schema.Column( Unicode( 256 ), index = True, nullable = False )
+    primary_key = schema.Column( Integer(), index = True, nullable = False )
+    creation_date = schema.Column( DateTime(), default = datetime.datetime.now )
+    authentication = ManyToOne( AuthenticationMechanism,
+                                required = True,
+                                ondelete = 'restrict',
+                                onupdate = 'cascade' )
+    memento_type = schema.Column( camelot.types.Enumeration( [ (1, 'before_update'),
+                                                               (2, 'before_delete'),
+                                                               (3, 'create') ], 
+                                                             nullable = False,
+                                                             index = True ) )
+    previous_attributes = orm.deferred( schema.Column( PickleType() ) )
     
     @property
     def description( self ):
