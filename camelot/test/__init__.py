#  ============================================================================
#
#  Copyright (C) 2007-2013 Conceptive Engineering bvba. All rights reserved.
#  www.conceptive.be / info@conceptive.be
#
#  This file is part of the Camelot Library.
#
#  This file may be used under the terms of the GNU General Public
#  License version 2.0 as published by the Free Software Foundation
#  and appearing in the file license.txt included in the packaging of
#  this file.  Please review this information to ensure GNU
#  General Public Licensing requirements will be met.
#
#  If you are unsure which license is appropriate for your use, please
#  visit www.python-camelot.com or contact info@conceptive.be
#
#  This file is provided AS IS with NO WARRANTY OF ANY KIND, INCLUDING THE
#  WARRANTY OF DESIGN, MERCHANTABILITY AND FITNESS FOR A PARTICULAR PURPOSE.
#
#  For use of this library in commercial applications, please contact
#  info@conceptive.be
#
#  ============================================================================
"""
Camelot unittest framework.  This module contains helper classes and functions
to write unittests for Camelot applications.  These are not the unittests for
Camelot itself.  Those can be found in the /test folder, at the same position 
as /camelot.
"""

import unittest
import six

from PyQt4 import QtGui, QtCore
from PyQt4.QtCore import Qt

has_programming_error = False

_application_ = []

def get_application():
    """Get the singleton QApplication"""
    from PyQt4.QtGui import QApplication
    if not len(_application_):
        #
        # Uniform style for screenshot generation
        #
        application = QApplication.instance()
        if not application:
            import sys
            from camelot.view import art
            QApplication.setStyle('cleanlooks')
            application = QApplication(sys.argv)
<<<<<<< HEAD
            application.setStyleSheet( art.read('stylesheet/office2007_blue.qss').decode('utf-8') )
            from PyQt4 import QtCore
=======
            application.setStyleSheet( art.read('stylesheet/office2007_blue.qss') )
>>>>>>> 485afab6
            QtCore.QLocale.setDefault( QtCore.QLocale('nl_BE') )
            #try:
            #    from PyTitan import QtnOfficeStyle
            #    QtnOfficeStyle.setApplicationStyle( QtnOfficeStyle.Windows7Scenic )
            #except:
            #    pass 
        _application_.append( application )
    return _application_[0]

class ModelThreadTestCase(unittest.TestCase):
    """Base class for implementing test cases that need a running model_thread.
    """

    images_path = ''

    def grab_widget(self, widget, suffix=None, subdir=None):
        """Save a widget as a png file :
    :param widget: the widget to take a screenshot of
    :param suffix: string to add to the default filename of the image
    :param subdir: subdirectory of images_path in which to put the image file, defaults to
        the name of the test class
    - the name of the png file is the name of the test case, without 'test_'
    - it is stored in the directory with the same name as the class, without 'test'
        """
        import sys
        import os
        from PyQt4.QtGui import QPixmap
        if not subdir:
            images_path = os.path.join(self.images_path, self.__class__.__name__.lower()[:-len('Test')])
        else:
            images_path = os.path.join(self.images_path, subdir)
        if not os.path.exists(images_path):
            os.makedirs(images_path)
        
        # try to move up in the stack until we find a test method
        for i in range(1, 10):
            if sys._getframe(i).f_code.co_name.startswith('test'):
                break
            
        test_case_name = sys._getframe(i).f_code.co_name[5:]
        image_name = '%s.png'%test_case_name
        if suffix:
            image_name = '%s_%s.png'%(test_case_name, suffix)
        widget.adjustSize()
        widget.repaint()
        QtGui.QApplication.flush()
        widget.repaint()
        inner_pixmap = QPixmap.grabWidget(widget, 0, 0, widget.width(), widget.height())
        # add a border to the image
        border = 4
        outer_image = QtGui.QImage(inner_pixmap.width()+2*border, inner_pixmap.height()+2*border, QtGui.QImage.Format_RGB888)
        outer_image.fill(Qt.gray)
        painter = QtGui.QPainter()
        painter.begin(outer_image)
        painter.drawPixmap(QtCore.QRectF(border, border, inner_pixmap.width(), inner_pixmap.height()), 
                          inner_pixmap,
                          QtCore.QRectF(0, 0, inner_pixmap.width(), inner_pixmap.height()))
        painter.end()
        outer_image.save(os.path.join(images_path, image_name), 'PNG')

    def process(self):
        """Wait until all events are processed and the queues of the model thread are empty"""
        self.mt.wait_on_work()

    def setUp(self):
        from camelot.core.conf import settings
        self.app = get_application()
        from camelot.view import model_thread
        from camelot.view.model_thread.no_thread_model_thread import NoThreadModelThread
        from camelot.view.model_thread import get_model_thread, has_model_thread
        from camelot.view.remote_signals import construct_signal_handler, has_signal_handler
        if not has_model_thread():
            #
            # Run the tests without real threading, to avoid timing problems with screenshots etc.
            #
            model_thread._model_thread_.insert( 0, NoThreadModelThread() )
        if not has_signal_handler():
            construct_signal_handler()
        self.mt = get_model_thread()
        if not self.mt.isRunning():
            self.mt.start()
        # make sure the startup sequence has passed
        self.mt.post( settings.setup_model )
        self.process()

    def tearDown(self):
        self.process()
        #self.mt.exit(0)
        #self.mt.wait()

class ApplicationViewsTest(ModelThreadTestCase):
    """Test various application level views, like the main window, the
    sidepanel"""
        
    def get_application_admin(self):
        """Overwrite this method to make use of a custom application admin"""
        from camelot.admin.application_admin import ApplicationAdmin
        return ApplicationAdmin()
        
    def test_navigation_pane(self):
        from camelot.view.controls import navpane2
        from PyQt4 import QtCore
        translator = self.get_application_admin().get_translator()
        QtCore.QCoreApplication.installTranslator(translator)         
        app_admin = self.get_application_admin()
        nav_pane = navpane2.NavigationPane(app_admin, None, None)
        self.grab_widget(nav_pane, subdir='applicationviews')
        for i, section in enumerate(nav_pane.get_sections()):
            nav_pane.change_current((i, six.text_type(section.get_verbose_name())))
            self.grab_widget(nav_pane, suffix=section.get_name(), subdir='applicationviews')
      
    def test_main_window(self):
        from camelot.view.mainwindow import MainWindow
        from PyQt4 import QtCore
        translator = self.get_application_admin().get_translator()
        QtCore.QCoreApplication.installTranslator(translator)
        app_admin = self.get_application_admin()
        widget = MainWindow(app_admin)
        self.grab_widget(widget, subdir='applicationviews')
        
    def test_tool_bar(self):
        from camelot.view.mainwindow import MainWindow
        from PyQt4 import QtCore
        translator = self.get_application_admin().get_translator()
        QtCore.QCoreApplication.installTranslator(translator)        
        app_admin = self.get_application_admin()        
        main_window = MainWindow(app_admin)
        self.grab_widget(main_window.get_tool_bar(), subdir='applicationviews')
    
class EntityViewsTest(ModelThreadTestCase):
    """Test the views of all the Entity subclasses, subclass this class to test all views
    in your application.  This is done by calling the create_table_view and create_new_view
    on a set of admin objects.  To tell the test case which admin objects should be tested,
    overwrite the get_admins method.
    """

    def setUp(self):
        super(EntityViewsTest, self).setUp()
        from PyQt4 import QtCore
        global has_programming_error
        translators = self.get_application_admin().get_translator()
        for translator in translators:
            QtCore.QCoreApplication.installTranslator(translator)
        has_programming_error = False

    def get_application_admin(self):
        """Overwrite this method to make use of a custom application admin"""
        from camelot.admin.application_admin import ApplicationAdmin
        return ApplicationAdmin()
            
    def get_admins(self):
        """Should return all admin for which a table and a form view should be displayed,
        by default, returns for all entities their default admin"""
        from sqlalchemy.orm.mapper import _mapper_registry
         
        classes = []
        for mapper in _mapper_registry.keys():
            if hasattr(mapper, 'class_'):
                classes.append( mapper.class_ )
            else:
                raise Exception()
            
        app_admin = self.get_application_admin()
        return [app_admin.get_related_admin(c) for c in classes if app_admin.get_related_admin(c)]

    def test_table_view(self):
        from camelot.admin.action.base import GuiContext
        gui_context = GuiContext()
        for admin in self.get_admins():
            widget = admin.create_table_view( gui_context )
            self.grab_widget(widget, suffix=admin.entity.__name__.lower(), subdir='entityviews')
            self.assertFalse( has_programming_error )

    def test_new_view(self):
        from camelot.admin.entity_admin import EntityAdmin
        from camelot.view.proxy.collection_proxy import CollectionProxy
        from ..view.action_steps.gui import OpenFormView
        for admin in self.get_admins():
            # create an object or take one from the db
            obj = None
            if isinstance(admin, EntityAdmin):
                obj = admin.get_query().first()
            if obj is None:
                obj = admin.entity()
            # create a model
            model = CollectionProxy(admin, lambda:[obj], admin.get_fields)
            model._add_data(admin.get_fields(), 0, obj)
            # create a form view
            form_view_step = OpenFormView([obj], admin)
            widget = form_view_step.render(model, 0)
            mapper = widget.findChild(QtGui.QDataWidgetMapper, 'widget_mapper')
            mapper.revert()
            self.process()
            if admin.form_state != None:
                # virtually maximize the widget
                widget.setMinimumSize(1200, 800)
            self.grab_widget(widget, suffix=admin.entity.__name__.lower(), subdir='entityviews')
            self.assertFalse( has_programming_error )<|MERGE_RESOLUTION|>--- conflicted
+++ resolved
@@ -51,12 +51,7 @@
             from camelot.view import art
             QApplication.setStyle('cleanlooks')
             application = QApplication(sys.argv)
-<<<<<<< HEAD
             application.setStyleSheet( art.read('stylesheet/office2007_blue.qss').decode('utf-8') )
-            from PyQt4 import QtCore
-=======
-            application.setStyleSheet( art.read('stylesheet/office2007_blue.qss') )
->>>>>>> 485afab6
             QtCore.QLocale.setDefault( QtCore.QLocale('nl_BE') )
             #try:
             #    from PyTitan import QtnOfficeStyle
