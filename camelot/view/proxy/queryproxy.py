#  ============================================================================
#
#  Copyright (C) 2007-2013 Conceptive Engineering bvba. All rights reserved.
#  www.conceptive.be / info@conceptive.be
#
#  This file is part of the Camelot Library.
#
#  This file may be used under the terms of the GNU General Public
#  License version 2.0 as published by the Free Software Foundation
#  and appearing in the file license.txt included in the packaging of
#  this file.  Please review this information to ensure GNU
#  General Public Licensing requirements will be met.
#
#  If you are unsure which license is appropriate for your use, please
#  visit www.python-camelot.com or contact info@conceptive.be
#
#  This file is provided AS IS with NO WARRANTY OF ANY KIND, INCLUDING THE
#  WARRANTY OF DESIGN, MERCHANTABILITY AND FITNESS FOR A PARTICULAR PURPOSE.
#
#  For use of this library in commercial applications, please contact
#  info@conceptive.be
#
#  ============================================================================

"""Proxies representing the results of a query"""

import functools
import logging
logger = logging.getLogger('camelot.view.proxy.queryproxy')

<<<<<<< HEAD
from .collection_proxy import CollectionProxy
from camelot.view.model_thread import model_function, object_thread, post
=======
from collection_proxy import CollectionProxy
from camelot.view.model_thread import object_thread, post
>>>>>>> 9458db0e

class QueryTableProxy(CollectionProxy):
    """The QueryTableProxy contains a limited copy of the data in the SQLAlchemy
    model, which is fetched from the database to be used as the model for a
    QTableView
    """

    def __init__(self, admin, query=None, max_number_of_rows=10, 
                 cache_collection_proxy=None):
        """@param query_getter: a model_thread function that returns a query, can be None at construction time and set later"""
        logger.debug('initialize query table')
        if query is not None:
            self._query_getter = lambda:query
        else:
            self._query_getter = None
        self._sort_decorator = None
        self._mapper = admin.mapper
        #rows appended to the table which have not yet been flushed to the
        #database, and as such cannot be a result of the query
        self._appended_rows = []
        super(QueryTableProxy, self).__init__(admin,
                                              max_number_of_rows=max_number_of_rows, 
                                              cache_collection_proxy=cache_collection_proxy)     
        
    def get_query_getter(self):
        if self._query_getter == None:
            return None
        if self._sort_decorator == None:
            self._set_sort_decorator()
            
        def sorted_query_getter( query_getter, sort_decorator ):
            return sort_decorator( query_getter() )
            
        return functools.partial( sorted_query_getter,
                                  self._query_getter,
                                  self._sort_decorator )
    
    def _update_unflushed_rows( self ):
        """Does nothing since all rows returned by a query are flushed"""
        pass
    
    def _clean_appended_rows(self):
        """Remove those rows from appended rows that have been flushed"""
        flushed_rows = []
        for o in self._appended_rows:
            primary_key = self._mapper.primary_key_from_instance(o)
            if None not in primary_key:
                flushed_rows.append(o)
        for o in flushed_rows:
            self._appended_rows.remove(o)

    def getRowCount(self):
        self._clean_appended_rows()
        if self._query_getter is None:
            return 0
        query = self.get_query_getter()()
        return query.count() + len(self._appended_rows)

    def setQuery(self, query_getter):
        """Set the query and refresh the view"""
        assert object_thread( self )
        self._query_getter = query_getter
        self.refresh()

    def set_value(self, query):
        """
        :param query: the `Query` to display
        """
        if query is None:
            self.setQuery(None)
        else:
            self.setQuery(lambda:query)
            
    def get_value(self):
        if self._query_getter is not None:
            return self._query_getter()

    def get_collection(self):
        """In case the collection is requested of a QueryProxy, we will return
        a collection getter for a collection that reuses the data already queried by
        the collection proxy, and available in the cache.
         
        We do this to :
        
        1. Prevent an unneeded query when the collection is used to fetch an object already
           fetched by the query proxy (eg when a form is opened on a table view)
           
        2. To make sure the index of an object in the query proxy is the same as the index
           in the returned collection.  Should we do the same query twice (once to fill the
           query proxy, and once to fill the returned collection), the same object might appear
           in a different row.  eg when a form is opened in a table view, the form contains 
           another record than the selected row in the table.
        """
        
        if not self._query_getter:
            return []
        return self.get_query_getter()().all()
    
    def _set_sort_decorator( self, column=None, order=None ):
        """set the sort decorator attribute of this model to a function that
        sorts a query by the given column using the given order.  When no
        arguments are given, use the default sorting, which is according to
        the primary keys of the model.  This to impose a string ordening of
        the rows in the model.
        """
        from sqlalchemy import orm
        from sqlalchemy.exc import InvalidRequestError
        
        class_attributes_to_sort_by, join = [], None
        mapper = orm.class_mapper(self.admin.entity)
        #
        # First sort according the requested column
        #
        if column != None and order != None:
            property = None
            field_name = self._columns[column][0]
            class_attribute = getattr(self.admin.entity, field_name)
            try:
                property = mapper.get_property(
                    field_name,
                )
            except InvalidRequestError:
                #
                # If the field name is not a property of the mapper, we cannot
                # sort it using sql
                #
                pass
            
            # If the field is a relation: 
            #  If it specifies an order_by option we have to join the related table, 
            #  else we use the foreing key as sort field, without joining
            if property and isinstance(property, orm.properties.PropertyLoader):
                target = property.mapper
                if target:
                    if target.order_by:
                        join = field_name
                        class_attribute = target.order_by[0]
                    else:
                        #
                        # _foreign_keys is for sqla pre 0.6.4
                        # 
                        if hasattr(property, '_foreign_keys'):
                            class_attribute = list(property._foreign_keys)[0]
                        else:                             
                            class_attribute = list(property._calculated_foreign_keys)[0]
            if property:
                if order:
                    class_attributes_to_sort_by.append( class_attribute.desc() )
                else:
                    class_attributes_to_sort_by.append( class_attribute )
                    
        #
        # Next sort according to default sort column if any
        #
        if mapper.order_by:
            class_attributes_to_sort_by.extend( mapper.order_by )
            
        #
        # In the end, sort according to the primary keys of the model, to enforce
        # a unique order in any case
        #
        class_attributes_to_sort_by.extend( mapper.primary_key )
                                
        def sort_decorator(class_attributes_to_sort_by, join, query):
            if join:
                query = query.outerjoin(join)                            
            if class_attributes_to_sort_by:
                return query.order_by( *class_attributes_to_sort_by )
            else:
                return query       
        
        self._sort_decorator = functools.partial( sort_decorator,
                                                  class_attributes_to_sort_by, 
                                                  join )
        return self._rows
        
    def sort( self, column, order ):
        """Overwrites the :meth:`QAbstractItemModel.sort` method
        """
        assert object_thread( self )
        post( functools.update_wrapper( functools.partial( self._set_sort_decorator, column, order ), self._set_sort_decorator ), 
              self._refresh_content )

    def append(self, o):
        """Add an object to this collection, used when inserting a new
        row, overwrite this method for specific behaviour in subclasses"""
        primary_key = self._mapper.primary_key_from_instance(o)
        if None in primary_key:
            self._appended_rows.append(o)

    def remove(self, o):
        if o in self._appended_rows:
            self._appended_rows.remove(o)
        self._rows = self._rows - 1

    def _get_collection_range( self, offset, limit ):
        """Get the objects in a certain range of the collection
        :return: an iterator over the objects in the collection, starting at 
        offset, until limit
        """
        from sqlalchemy import orm
        from sqlalchemy.exc import InvalidRequestError
        
        query = self.get_query_getter()().offset(offset).limit(limit)
        #
        # undefer all columns displayed in the list, to reduce the number
        # of queries
        #
        columns_to_undefer = []
        for field_name, _field_attributes in self._columns:
            
            property = None
            try:
                property = self.admin.mapper.get_property(
                    field_name,
                )
            except InvalidRequestError:
                #
                # If the field name is not a property of the mapper
                #
                pass

            if property and isinstance(property, orm.properties.ColumnProperty):
                columns_to_undefer.append( field_name )
                
        if columns_to_undefer:
            options = [ orm.undefer( field_name ) for field_name in columns_to_undefer ]
            query = query.options( *options )
                
        return query.all()
                    
    def _extend_cache(self):
        """Extend the cache around the rows under request"""
        if self._query_getter:
            offset, limit = self._offset_and_limit_rows_to_get()
            if limit:
                columns = self._columns
                #
                # try to move the offset further by looking if the
                # objects are already in the cache.
                #
                # this has the advantage that we might not need a query,
                # and more important, that objects remain at the same row
                # while their position in the query might have been changed
                # since the previous query.
                #
                rows_in_cache = 0
                for row in range(offset, offset + limit):
                    try:
                        cached_obj =  self.edit_cache.get_entity_at_row(row)                        
                        self._add_data( columns, row, cached_obj)
                        rows_in_cache += 1
                    except KeyError:
                        break
                #
                # query the remaining rows
                #
                query_offset = offset + rows_in_cache
                query_limit = limit - rows_in_cache
                if query_limit > 0:
                    for i, obj in enumerate( self._get_collection_range(query_offset, 
                                                                        query_limit) ):
                        row = i + query_offset
                        try:
                            previous_obj = self.edit_cache.get_entity_at_row(row)
                            if previous_obj != obj:
                                continue
                        except KeyError:
                            pass
                        if self._skip_row(row, obj) == False:
                            self._add_data(columns, row, obj)
                rows_in_query = (self._rows - len(self._appended_rows))
                # Verify if rows that have not yet been flushed have been 
                # requested
                if offset+limit >= rows_in_query:
                    for row in range(max(rows_in_query, offset), min(offset+limit, self._rows)):
                        obj = self._get_object(row)
                        self._add_data(columns, row, obj)                
            return (offset, limit)

    def _get_object(self, row):
        """Get the object corresponding to row.  If row is smaller than 0
        (in case of an invalid widget mapper), None is returned as an object"""
        if ( self._rows > 0 ) and  ( self._rows > row >= 0 ):
            self._clean_appended_rows()
            rows_in_query = (self._rows - len(self._appended_rows))
            if row >= rows_in_query:
                return self._appended_rows[row - rows_in_query]
            # first try to get the primary key out of the cache, if it's not
            # there, query the collection_getter
            try:
                return self.edit_cache.get_entity_at_row(row)
            except KeyError:
                pass
            # momentary hack for list error that prevents forms to be closed
            if self._query_getter:
                res = self.get_query_getter()().offset(row)
                if isinstance(res, list):
                    res = res[0]
                # @todo: remove this try catch and find out why it 
                # sometimes fails
                try:
                    return res.limit(1).first()
                except:
                    pass
<|MERGE_RESOLUTION|>--- conflicted
+++ resolved
@@ -28,13 +28,8 @@
 import logging
 logger = logging.getLogger('camelot.view.proxy.queryproxy')
 
-<<<<<<< HEAD
 from .collection_proxy import CollectionProxy
-from camelot.view.model_thread import model_function, object_thread, post
-=======
-from collection_proxy import CollectionProxy
 from camelot.view.model_thread import object_thread, post
->>>>>>> 9458db0e
 
 class QueryTableProxy(CollectionProxy):
     """The QueryTableProxy contains a limited copy of the data in the SQLAlchemy
