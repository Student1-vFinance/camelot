import collections
import logging

logger = logging.getLogger(__name__)

from ..admin.action.base import Action
from ..admin.action.field_action import FieldActionModelContext
from ..core.item_model import VerboseIdentifierRole, ValidRole, ValidMessageRole, ObjectRole
from ..core.exception import log_programming_error
from ..core.naming import initial_naming_context
from ..core.qt import Qt, QtGui, py_to_variant, variant_to_py
from .item_model.cache import ValueCache


def strip_data_from_object( obj, columns ):
    """For every column in columns, get the corresponding value from the
    object.  Getting a value from an object is time consuming, so using
    this function should be minimized.
    :param obj: the object of which to get data
    :param columns: a list of columns for which to get data
    """
    row_data = []

    for _i, col in enumerate( columns ):
        field_value = None
        try:
            field_value = getattr( obj, col )
        except (Exception, RuntimeError, TypeError, NameError) as e:
            message = "could not get field '%s' of object of type %s"%(col, obj.__class__.__name__)
            log_programming_error( logger, 
                                   message,
                                   exc_info = e )
        finally:
            row_data.append( field_value )
    return row_data


class UpdateMixin(object):

    @classmethod
    def field_action_model_context(cls, model_context, obj, field_attributes):
        field_name = field_attributes['field_name']
        field_action_model_context = FieldActionModelContext()
        field_action_model_context.admin = model_context.admin
        field_action_model_context.field = field_name
        field_action_model_context.value = strip_data_from_object(obj, [field_name])[0]
        field_action_model_context.field_attributes = field_attributes
        field_action_model_context.obj = obj
        return field_action_model_context

    def add_data(self, model_context, row, columns, obj, data):
        """Add data from object o at a row in the cache
        :param row: the row in the cache into which to add data
        :param columns: the columns for which data should be added
        :param obj: the object from which to strip the data
        :param data: fill the data cache, otherwise only fills the header cache
        :return: the changes to the item model
        """
        admin = model_context.admin
        static_field_attributes = model_context.static_field_attributes
        column_names = [model_context.static_field_attributes[column]['field_name'] for column in columns]
        action_state = None
        changed_ranges = []
        logger.debug('add data for row {0}'.format(row))
        # @todo static field attributes should be cached ??
        if (not admin.is_deleted( obj ) and (data==True) and (obj is not None)):
            row_data = {column:data for column, data in zip(columns, strip_data_from_object(obj, column_names))}
            dynamic_field_attributes ={column:fa for column, fa in zip(columns, admin.get_dynamic_field_attributes(obj, column_names))}
            if admin.list_action:
                model_context.obj = obj
                model_context.current_row = row
                action_state = admin.list_action.get_state(model_context)
        else:
            row_data = {column:None for column in columns}
            dynamic_field_attributes = {column:{'editable':False} for column in columns}
        # keep track of the columns that changed, to limit the
        # number of editors/cells that need to be updated
        changed_columns = set()
        changed_columns.update(model_context.edit_cache.add_data(row, obj, row_data))
        changed_columns.update(model_context.attributes_cache.add_data(row, obj, dynamic_field_attributes))
        if row is not None:
            items = []
            locale = model_context.locale
            for column in changed_columns:
                # copy to make sure the original dict can be reused in
                # subsequent calls
                field_attributes = dict(static_field_attributes[column])
                # the dynamic attributes might update the static attributes,
                # if get_dynamic_field_attributes is overwritten, like in 
                # the case of the EntityAdmin setting the onetomany fields
                # to not editable for objects that are not persistent
                field_attributes.update(dynamic_field_attributes[column])
                delegate = field_attributes['delegate']
                field_action_model_context = self.field_action_model_context(
                    model_context, obj, field_attributes
                )
                item = delegate.get_standard_item(locale, field_action_model_context)
                items.append((column, item))
            try:
                verbose_identifier = admin.get_verbose_identifier(obj)
            except (Exception, RuntimeError, TypeError, NameError) as e:
                message = "could not get verbose identifier of object of type %s"%(obj.__class__.__name__)
                log_programming_error(logger,
                                      message,
                                      exc_info=e)
                verbose_identifier = u''
            valid = False
            for message in model_context.validator.validate_object(obj):
                break
            else:
                valid = True
                message = None
            header_item = QtGui.QStandardItem()
            header_item.setData(py_to_variant(id(obj)), ObjectRole)
            header_item.setData(py_to_variant(verbose_identifier), VerboseIdentifierRole)
            header_item.setData(py_to_variant(valid), ValidRole)
            header_item.setData(py_to_variant(message), ValidMessageRole)
            if action_state is not None:
                header_item.setData(py_to_variant(action_state.tooltip), Qt.ItemDataRole.ToolTipRole)
                header_item.setData(py_to_variant(str(action_state.verbose_name)), Qt.ItemDataRole.DisplayRole)
                header_item.setData(py_to_variant(action_state.icon), Qt.ItemDataRole.DecorationRole)
            changed_ranges.append((row, header_item, items))
        return changed_ranges


class ChangeSelection(Action):

    name = 'change_selection'

    def __init__(self, action_routes, model_context):
        self.action_routes = action_routes
        self.model_context = model_context

    def model_run(self, model_context, mode):
        from camelot.view import action_steps
        action_states = []
        for action_route in self.action_routes:
            action = initial_naming_context.resolve(action_route)
            state = action.get_state(self.model_context)
            action_states.append(state)
        yield action_steps.ChangeSelection(self.action_routes, action_states)
        
        
class Completion(Action):

    name = 'completion'

    def model_run(self, model_context, mode):
        from camelot.view import action_steps
        row = mode['row']
        column = mode['column']
        prefix = mode['prefix']
        field_name = model_context.static_field_attributes[column]['field_name']
        admin = model_context.static_field_attributes[column]['admin']
        object_slice = list(model_context.proxy[row:row+1])
        if not len(object_slice):
            logger.error('Cannot generate completions : no object in row {0}'.format(row))
            return
        obj = object_slice[0]
        completions = model_context.admin.get_completions(
            obj,
            field_name,
            prefix,
        )
        # Empty if the field does not support autocompletions
        completions = [admin.get_search_identifiers(e) for e in completions] if completions is not None else [] 
        yield action_steps.Completion(row, column, prefix, completions)

    def __repr__(self):
        return '{0.__class__.__name__}'.format(self)
    
    
class RowCount(Action):

    name = 'row_count'

    def model_run(self, model_context, mode):
        from camelot.view import action_steps
        rows = len(model_context.proxy)
        # clear the whole cache, there might be more efficient means to 
        # do this
        model_context.edit_cache = ValueCache(model_context.edit_cache.max_entries)
        model_context.attributes_cache = ValueCache(model_context.attributes_cache.max_entries)
        yield action_steps.RowCount(rows)
        
   
class Update(Action, UpdateMixin):

    name = 'update'

    def __init__(self, objects):
        self.objects = objects

    def model_run(self, model_context, mode):
        changed_ranges = []
        from camelot.view import action_steps
        for obj in self.objects:
            try:
                row = model_context.proxy.index(obj)
            except ValueError:
                continue
            #
            # Because the entity is updated, it might no longer be in our
            # collection, therefore, make sure we don't access the collection
            # to strip data of the entity
            #
            columns = tuple(model_context.edit_cache.get_data(row).keys())
            if len(columns):
                logger.debug('evaluate changes in row {0}, column {1} to {2}'.format(row, min(columns), max(columns)))
            else:
                logger.debug('evaluate changes in row {0}'.format(row))
            changed_ranges.extend(self.add_data(model_context, row, columns, obj, True))
        yield action_steps.Update(changed_ranges)


    def __repr__(self):
        return '{0.__class__.__name__}({1} objects)'.format(self, len(self.objects))


class Created(Action, UpdateMixin):
    """
    Does not subclass RowCount, because row count will reset the whole edit
    cache.

    When a created object is detected simply update the row of this object,
    assuming other objects have not been changed position.
    """

    name = 'created'

    def __init__(self, objects):
        self.objects = objects

    def __repr__(self):
        return '{0.__class__.__name__}({1} objects)'.format(
            self, len(self.objects)
        )

    def model_run(self, model_context, mode):
        from camelot.view import action_steps
        # the proxy cannot return it's length including the new object before
        # the new object has been indexed
        changed_ranges = []
        for obj in self.objects:
            try:
                row = model_context.proxy.index(obj)
            except ValueError:
                continue
            columns = tuple(range(len(model_context.static_field_attributes)))
            changed_ranges.extend(self.add_data(model_context, row, columns, obj, True))
        yield action_steps.Created(changed_ranges) 
        
        
class Deleted(RowCount, UpdateMixin):

    name = 'deleted'

    def __init__(self, objects, rows_in_view):
        """
        
        """
        super(Deleted, self).__init__()
        self.objects = objects
        self.rows_in_view = rows_in_view

    def model_run(self, model_context, mode):
        from camelot.view import action_steps
        row = None
        objects_to_remove = set()
        changed_ranges = []
        #
        # the object might or might not be in the proxy when the
        # deletion is handled
        #
        for obj in self.objects:
            try:
                row = model_context.proxy.index(obj)
            except ValueError:
                continue
            objects_to_remove.add(obj)
            #
            # If the object was valid, the header item should be updated
            # make sure all views know the validity of the row has changed
            #
            header_item = QtGui.QStandardItem()
            header_item.setData(py_to_variant(None), ObjectRole)
            header_item.setData(py_to_variant(u''), VerboseIdentifierRole)
            header_item.setData(py_to_variant(True), ValidRole)
            changed_ranges.append((row, header_item, tuple()))
        #
        # if the object that is going to be deleted is in the proxy, the
        # proxy might be unaware of the deleting, so remove the object from
        # the proxy
        for obj in objects_to_remove:
            model_context.proxy.remove(obj)
        # update before changing the rowcount, otherwise the update might
        # modify the rowcount again
        yield action_steps.Update(changed_ranges)
        #
        # when it's no longer in the proxy, the len of the proxy will be
        # different from the one of the view
        #
        rows = len(model_context.proxy)
        if (row is not None) or (rows != self.rows_in_view):
            # but updating the view is only needed if the rows changed
            yield from super(Deleted, self).model_run(model_context, mode)


class Filter(RowCount):

    name = 'filter'

    def __init__(self, action, old_value, new_value):
        super(Filter, self).__init__()
        self.action = action
        self.old_value = old_value
        self.new_value = new_value

    def model_run(self, model_context, mode):
        # comparison of old and new value can only happen in the model thread
        if self.old_value != self.new_value:
            model_context.proxy.filter(self.action, self.new_value)
        yield from super(Filter, self).model_run(model_context, mode)

    def __repr__(self):
        return '{0.__class__.__name__}(action={1})'.format(
            self,
            type(self.action).__name__
        )
    
    
class RowData(Update):

    name = 'row_data'

    def __init__(self):
        super(RowData, self).__init__(None)

    def offset_and_limit_rows_to_get(self, rows):
        """From the current set of rows to get, find the first
        continuous range of rows that should be fetched.
        :return: (offset, limit)
        """
        offset, limit, i = 0, 0, 0
        rows_to_get = list(rows)
        #
        # see if there is anything left to do
        #
        try:
            if len(rows_to_get):
                rows_to_get.sort()
                offset = rows_to_get[0]
                #
                # find first discontinuity
                #
                for i in range(offset, rows_to_get[-1]+1):
                    if rows_to_get[i-offset] != i:
                        break
                limit = i - offset + 1
        except IndexError as e:
            logger.error('index error with rows_to_get %s'%str(rows_to_get), exc_info=e)
            raise e
        return (offset, limit)

    def model_run(self, model_context, mode):
        from camelot.view import action_steps
        rows = mode["rows"]
        columns = mode["columns"]
        changed_ranges = []
        offset, limit = self.offset_and_limit_rows_to_get(rows)
        for obj in list(model_context.proxy[offset:offset+limit]):
            row = model_context.proxy.index(obj)
            changed_ranges.extend(self.add_data(model_context, row, columns, obj, True))
        yield action_steps.Update(changed_ranges)

            
    def __repr__(self):
        return '{0.__class__.__name__}'.format(self)


<<<<<<< HEAD
class RunFieldAction(Action):

    name = 'field_action'

    def model_run(self, model_context, mode):
        row = mode['row']
        column = mode['column']
        obj_id = mode['object']
        action_route = mode['action_route']
        action_mode = mode['action_mode']
        object_slice = list(model_context.proxy[row:row+1])
        if not len(object_slice):
            logger.error('Cannot run field action : no object in row {0}'.format(row))
            return
        obj = object_slice[0]
        if not (id(obj)==obj_id):
            logger.warn('Cannot run field action : object in row {0} is inconsistent with view, {1} vs {2}'.format(row, id(obj), obj_id))
            return
        action = initial_naming_context.resolve(tuple(action_route))
        static_field_attributes = model_context.static_field_attributes[column]
        field_action_model_context = FieldActionModelContext()
        field_action_model_context.field = static_field_attributes['field_name']
        field_action_model_context.value = getattr(
            obj, static_field_attributes['field_name']
        )
        # @todo : should include dynamic field attributes, but those are not
        # yet used in any of the field actions
        field_action_model_context.field_attributes = static_field_attributes
        yield from action.model_run(field_action_model_context, action_mode)

run_field_action = RunFieldAction()


=======
>>>>>>> e29bc4ba
class SetColumns(Action):

    name = 'set_columns'

    def __repr__(self):
        return '{0.__class__.__name__}'.format(self)

    def model_run(self, model_context, mode):
        from camelot.view import action_steps
        columns = list(mode)
        model_context.static_field_attributes = list(
            model_context.admin.get_static_field_attributes(columns)
        )
        # creating the header items should be done here instead of in the gui
        # run
        #static_field_attributes = list()
        #future code
        #for fa in model_context.static_field_attributes:
            #included_attrs = ['name', 'field_name', 'editable', 'nullable', 'colmn_width']
            #static_field_attributes.append({attr: fa[attr] for attr in included_attrs})
        yield action_steps.SetColumns(model_context.static_field_attributes)


class ChangedObjectMixin(object):

    def add_changed_object(
        self, model_context, depending_objects_before_change,
        obj,
        created_objects, updated_objects, deleted_objects):
        """
        Add the changed object and row to the changed_ranges, created_objects etc.
        """
        from sqlalchemy.exc import DatabaseError
        admin = model_context.admin
        subsystem_obj = admin.get_subsystem_object(obj)
        for message in model_context.validator.validate_object(obj):
            break
        else:
            # save the state before the update
            was_persistent = admin.is_persistent(obj)
            try:
                admin.flush(obj)
            except DatabaseError as e:
                #@todo: when flushing fails ??
                logger.error( 'Programming Error, could not flush object', exc_info = e )
            if was_persistent is False:
                created_objects.add(subsystem_obj)
        updated_objects.add(subsystem_obj)
        depending_objects = depending_objects_before_change.union(set(admin.get_depending_objects(obj)))
        for depending_object in depending_objects:
            related_admin = admin.get_related_admin(type(depending_object))
            if related_admin.is_deleted(depending_object):
                deleted_objects.update({depending_object})
            else:
                updated_objects.update({depending_object})


class SetData(Update, ChangedObjectMixin):

    name = 'set_data'

    def __init__(self, updates):
        super(SetData, self).__init__(None)
        # Copy the update requests and clear the list of requests
        self.updates = [u for u in updates]

    def __repr__(self):
        return '{0.__class__.__name__}([{1}])'.format(
            self,
            ', '.join(['(row={0}, column={1})'.format(row, column) for row, _o, column, _v in self.updates])
        )

    def model_run(self, model_context, mode):
        from camelot.view import action_steps
        grouped_requests = collections.defaultdict( list )
        updated_objects, created_objects, deleted_objects = set(), set(), set()
        for row, obj_id, column, value in self.updates:
            grouped_requests[(row, obj_id)].append((column, value))
        admin = model_context.admin
        for (row, obj_id), request_group in grouped_requests.items():
            object_slice = list(model_context.proxy[row:row+1])
            if not len(object_slice):
                logger.error('Cannot set data : no object in row {0}'.format(row))
                continue
            obj = object_slice[0]
            if not (id(obj)==obj_id):
                logger.warn('Cannot set data : object in row {0} is inconsistent with view, {1} vs {2}'.format(row, id(obj), obj_id))
                continue
            #
            # the object might have been deleted while an editor was open
            # 
            if admin.is_deleted(obj):
                continue
            changed = False
            for column, value in request_group:

                static_field_attributes = model_context.static_field_attributes[column]
                field_name = static_field_attributes['field_name']

                new_value = variant_to_py(value)
                logger.debug( 'set data for row %s;col %s' % ( row, column ) )

                old_value = getattr(obj, field_name )
                depending_objects_before_set = set(admin.get_depending_objects(obj))
                value_changed = ( new_value != old_value )
                #
                # In case the attribute is a OneToMany or ManyToMany, we cannot simply compare the
                # old and new value to know if the object was changed, so we'll
                # consider it changed anyway
                #
                direction = static_field_attributes.get( 'direction', None )
                if direction in ( 'manytomany', 'onetomany' ):
                    value_changed = True
                if value_changed is not True:
                    continue
                #
                # now check if this column is editable, since editable might be
                # dynamic and change after every change of the object
                #
                fields = [field_name]
                for fa in admin.get_dynamic_field_attributes(obj, fields):
                    # if editable is not in the field_attributes dict, it wasn't
                    # dynamic but static, so earlier checks should have 
                    # intercepted this change
                    if fa.get('editable', True) == True:
                        # interrupt inner loop, so outer loop can be continued
                        break
                else:
                    continue
                # update the model
                try:
                    admin.set_field_value(obj, field_name, new_value)
                    #
                    # setting this attribute, might trigger a default function 
                    # to return a value, that was not returned before
                    #
                    admin.set_defaults(obj)
                except AttributeError as e:
                    logger.error( u"Can't set attribute %s to %s" % ( field_name, str( new_value ) ), exc_info = e )
                except TypeError:
                    # type error can be raised in case we try to set to a collection
                    pass
                changed = value_changed or changed
            if changed:
                self.add_changed_object(
                    model_context, depending_objects_before_set, obj,
                    created_objects, updated_objects, deleted_objects
                )
        created_objects = tuple(created_objects)
        updated_objects = tuple(updated_objects)
        deleted_objects = tuple(deleted_objects)
        yield action_steps.CreateUpdateDelete(
            objects_created=created_objects,
            objects_updated=updated_objects,
            objects_deleted=deleted_objects,
        )


class Sort(RowCount):

    name = 'sort'

    def model_run(self, model_context, mode):
        column, order = mode
        field_name = model_context.static_field_attributes[column]['field_name']
        model_context.proxy.sort(field_name, order!=Qt.SortOrder.AscendingOrder.value)
        yield from super(Sort, self).model_run(model_context, mode)

    def __repr__(self):
        return '{0.__class__.__name__}'.format(self)


class RunFieldAction(Action, ChangedObjectMixin, UpdateMixin):

    name = 'field_action'

    def model_run(self, model_context, mode):
        from camelot.view import action_steps
        row = mode['row']
        column = mode['column']
        obj_id = mode['object']
        action_route = mode['action_route']
        action_mode = mode['action_mode']
        object_slice = list(model_context.proxy[row:row+1])
        if not len(object_slice):
            logger.error('Cannot run field action : no object in row {0}'.format(row))
            return
        obj = object_slice[0]
        if not (id(obj)==obj_id):
            logger.warn('Cannot run field action : object in row {0} is inconsistent with view, {1} vs {2}'.format(row, id(obj), obj_id))
            return
        depending_objects_before_change = set(model_context.admin.get_depending_objects(obj))
        static_field_attributes = model_context.static_field_attributes[column]
        action = AdminRoute.action_for(tuple(action_route))
        # @todo : should include dynamic field attributes, but those are not
        # yet used in any of the field actions
        field_action_model_context = self.field_action_model_context(
            model_context, obj, static_field_attributes
        )
        field_action_model_context.field_attributes = static_field_attributes
        yield from action.model_run(field_action_model_context, action_mode)
        new_value = getattr(obj, static_field_attributes['field_name'])
        if field_action_model_context.value != new_value:
            changed_ranges = []
            updated_objects, created_objects, deleted_objects = set(), set(), set()
            self.add_changed_object(
                model_context, depending_objects_before_change, row, obj,
                changed_ranges, created_objects, updated_objects, deleted_objects
            )
            created_objects = tuple(created_objects)
            updated_objects = tuple(updated_objects)
            deleted_objects = tuple(deleted_objects)
            yield action_steps.SetData(changed_ranges, created_objects, updated_objects, deleted_objects)

run_field_action = RunFieldAction()<|MERGE_RESOLUTION|>--- conflicted
+++ resolved
@@ -377,8 +377,6 @@
     def __repr__(self):
         return '{0.__class__.__name__}'.format(self)
 
-
-<<<<<<< HEAD
 class RunFieldAction(Action):
 
     name = 'field_action'
@@ -411,9 +409,6 @@
 
 run_field_action = RunFieldAction()
 
-
-=======
->>>>>>> e29bc4ba
 class SetColumns(Action):
 
     name = 'set_columns'
@@ -607,7 +602,7 @@
             return
         depending_objects_before_change = set(model_context.admin.get_depending_objects(obj))
         static_field_attributes = model_context.static_field_attributes[column]
-        action = AdminRoute.action_for(tuple(action_route))
+        action = initial_naming_context.resolve(tuple(action_route))
         # @todo : should include dynamic field attributes, but those are not
         # yet used in any of the field actions
         field_action_model_context = self.field_action_model_context(
