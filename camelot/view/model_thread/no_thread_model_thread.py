#  ============================================================================
#
#  Copyright (C) 2007-2013 Conceptive Engineering bvba. All rights reserved.
#  www.conceptive.be / info@conceptive.be
#
#  This file is part of the Camelot Library.
#
#  This file may be used under the terms of the GNU General Public
#  License version 2.0 as published by the Free Software Foundation
#  and appearing in the file license.txt included in the packaging of
#  this file.  Please review this information to ensure GNU
#  General Public Licensing requirements will be met.
#
#  If you are unsure which license is appropriate for your use, please
#  visit www.python-camelot.com or contact info@conceptive.be
#
#  This file is provided AS IS with NO WARRANTY OF ANY KIND, INCLUDING THE
#  WARRANTY OF DESIGN, MERCHANTABILITY AND FITNESS FOR A PARTICULAR PURPOSE.
#
#  For use of this library in commercial applications, please contact
#  info@conceptive.be
#
#  ============================================================================
'''
Created on Sep 12, 2009

@author: tw55413
'''

import logging
logger = logging.getLogger('camelot.view.model_thread.no_thread_model_thread')

from PyQt4 import QtCore
<<<<<<< HEAD
from .signal_slot_model_thread import AbstractModelThread, setup_model
=======
from signal_slot_model_thread import AbstractModelThread
>>>>>>> db79b135
from camelot.view.controls.exception import register_exception

class NoThreadModelThread( AbstractModelThread ):

    def __init__(self):
        super(NoThreadModelThread, self).__init__()
        self.responses = []
        self.start()

    def start(self):
<<<<<<< HEAD
        try:
            self._setup_thread()
        except Exception as e:
            exc_info = register_exception(logger, 'Exception when setting up the NoThreadModelThread', e)
            self.setup_exception_signal.emit(exc_info)
=======
        pass
>>>>>>> db79b135

    def post( self, request, response = None, exception = None, args=() ):
        try:
            result = request(*args)
            response( result )
        except Exception as e:
            if exception:
                exception_info = register_exception(logger, 'Exception caught in model thread while executing %s'%request.__name__, e )
                exception(exception_info)

    def wait_on_work(self):
        app = QtCore.QCoreApplication.instance()
        i = 0
        # only process events 10 times to avoid dead locks
        while app.hasPendingEvents() and i < 10:
            app.processEvents()
            i += 1
            
    def isRunning(self):
        return True



<|MERGE_RESOLUTION|>--- conflicted
+++ resolved
@@ -31,11 +31,7 @@
 logger = logging.getLogger('camelot.view.model_thread.no_thread_model_thread')
 
 from PyQt4 import QtCore
-<<<<<<< HEAD
-from .signal_slot_model_thread import AbstractModelThread, setup_model
-=======
 from signal_slot_model_thread import AbstractModelThread
->>>>>>> db79b135
 from camelot.view.controls.exception import register_exception
 
 class NoThreadModelThread( AbstractModelThread ):
@@ -46,15 +42,7 @@
         self.start()
 
     def start(self):
-<<<<<<< HEAD
-        try:
-            self._setup_thread()
-        except Exception as e:
-            exc_info = register_exception(logger, 'Exception when setting up the NoThreadModelThread', e)
-            self.setup_exception_signal.emit(exc_info)
-=======
         pass
->>>>>>> db79b135
 
     def post( self, request, response = None, exception = None, args=() ):
         try:
