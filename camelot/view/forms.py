--- conflicted
+++ resolved
@@ -220,13 +220,8 @@
                         c.next_col()
                     size_policy = editor.sizePolicy()
                 else:
-<<<<<<< HEAD
-                    log_programming_error( logger, 'widgets should contain a widget for field %s'%six.text_type(field) )
+                    log_programming_error( logger, 'widgets should contain a widget for field %s'%str(field) )
             if size_policy and size_policy.verticalPolicy() == QtWidgets.QSizePolicy.Policy.Expanding:
-=======
-                    log_programming_error( logger, 'widgets should contain a widget for field %s'%str(field) )
-            if size_policy and size_policy.verticalPolicy() == QtWidgets.QSizePolicy.Expanding:
->>>>>>> 10a0b88b
                 has_vertical_expanding_row = True
 
         if (not has_vertical_expanding_row) and toplevel and form_layout.rowCount():
@@ -278,15 +273,9 @@
         if self.style:
             widget = QtWidgets.QLabel( '<p align="%s" style="%s">%s</p>' % (self.alignment, self.style,str(self.label)) )
         else:
-<<<<<<< HEAD
-            widget = QtWidgets.QLabel( '<p align="%s">%s</p>' % (self.alignment,six.text_type(self.label)) )
+            widget = QtWidgets.QLabel( '<p align="%s">%s</p>' % (self.alignment,str(self.label)) )
         widget.setSizePolicy( QtWidgets.QSizePolicy.Policy.Preferred,
                               QtWidgets.QSizePolicy.Policy.Fixed )    
-=======
-            widget = QtWidgets.QLabel( '<p align="%s">%s</p>' % (self.alignment,str(self.label)) )
-        widget.setSizePolicy( QtWidgets.QSizePolicy.Preferred,
-                              QtWidgets.QSizePolicy.Fixed )    
->>>>>>> 10a0b88b
         return widget
 
 class DelayedTabWidget( QtWidgets.QTabWidget ):
