#  ============================================================================
#
#  Copyright (C) 2007-2016 Conceptive Engineering bvba.
#  www.conceptive.be / info@conceptive.be
#
#  Redistribution and use in source and binary forms, with or without
#  modification, are permitted provided that the following conditions are met:
#      * Redistributions of source code must retain the above copyright
#        notice, this list of conditions and the following disclaimer.
#      * Redistributions in binary form must reproduce the above copyright
#        notice, this list of conditions and the following disclaimer in the
#        documentation and/or other materials provided with the distribution.
#      * Neither the name of Conceptive Engineering nor the
#        names of its contributors may be used to endorse or promote products
#        derived from this software without specific prior written permission.
#  
#  THIS SOFTWARE IS PROVIDED BY THE COPYRIGHT HOLDERS AND CONTRIBUTORS "AS IS" AND
#  ANY EXPRESS OR IMPLIED WARRANTIES, INCLUDING, BUT NOT LIMITED TO, THE IMPLIED
#  WARRANTIES OF MERCHANTABILITY AND FITNESS FOR A PARTICULAR PURPOSE ARE
#  DISCLAIMED. IN NO EVENT SHALL <COPYRIGHT HOLDER> BE LIABLE FOR ANY
#  DIRECT, INDIRECT, INCIDENTAL, SPECIAL, EXEMPLARY, OR CONSEQUENTIAL DAMAGES
#  (INCLUDING, BUT NOT LIMITED TO, PROCUREMENT OF SUBSTITUTE GOODS OR SERVICES;
#  LOSS OF USE, DATA, OR PROFITS; OR BUSINESS INTERRUPTION) HOWEVER CAUSED AND
#  ON ANY THEORY OF LIABILITY, WHETHER IN CONTRACT, STRICT LIABILITY, OR TORT
#  (INCLUDING NEGLIGENCE OR OTHERWISE) ARISING IN ANY WAY OUT OF THE USE OF THIS
#  SOFTWARE, EVEN IF ADVISED OF THE POSSIBILITY OF SUCH DAMAGE.
#
#  ============================================================================

#from ...core.qt import Qt, QtGui, QtCore, QtWidgets, QtQuick, variant_to_py, is_deleted
from ...core.qt import QtGui, QtCore, QtWidgets, QtQuick, QtQml, variant_to_py

from ...admin.icon import Icon
from ...admin.action import Mode, State
#from ...admin.action.form_action import FormActionGuiContext
#from ...admin.action.list_action import ListActionGuiContext
#from camelot.view.model_thread import post
from camelot.view.art import from_admin_icon

class AbstractActionWidget( object ):

    def init( self, action, gui_context ):
        """Helper class to construct widget that when triggered run an action.
        This class exists as a base class for custom ActionButton
        implementations.
        
        The model is assumed to update its vertical header every time the object
        in a row changes.  So listening to the vertical header changes should
        be enough to update the state of the action.
        """
        self.action = action
        self.gui_context = gui_context
        self.state = State()
        # REMOVE THIS...
        """
        if isinstance( gui_context, FormActionGuiContext ):
            gui_context.widget_mapper.model().headerDataChanged.connect(self.header_data_changed)
            gui_context.widget_mapper.currentIndexChanged.connect( self.current_row_changed )
<<<<<<< HEAD
        if isinstance( gui_context, ListActionGuiContext ):
            gui_context.item_view.model().headerDataChanged.connect(self.header_data_changed)
            #gui_context.item_view.model().modelReset.connect(self.model_reset)
            selection_model = gui_context.item_view.selectionModel()
            if selection_model is not None:
                # a queued connection, since the selection of the selection model
                # might not be up to date at the time the currentRowChanged
                # signal is emitted
                selection_model.currentRowChanged.connect(
                    self.current_row_changed, type=Qt.ConnectionType.QueuedConnection
                )
        else:
            post( action.get_state, self.set_state, args = (self.gui_context.create_model_context(),) )
=======
        """
>>>>>>> 1a8d69da

    def set_state(self, state):
        self.state = state
        self.setEnabled(state.enabled)
        self.setVisible(state.visible)

    def set_state_v2(self, state):
        self.setEnabled(state['enabled'])
        self.setVisible(state['visible'])

    # REMOVE THIS...
    """
    def current_row_changed( self, current=None, previous=None ):
        #if not isinstance( self.gui_context, ListActionGuiContext ):
        if not isinstance( self.gui_context, (ListActionGuiContext, FormActionGuiContext) ):
            print('Update state:', self.action, ',', self.gui_context)
            post( self.action.get_state,
                  self.set_state,
                  args = (self.gui_context.create_model_context(),) )

    def header_data_changed(self, orientation, first, last):
        if orientation==Qt.Orientations.Horizontal:
            return
        if isinstance(self.gui_context, FormActionGuiContext):
            # the model might emit a dataChanged signal, while the widget mapper
            # has been deleted
            if not is_deleted(self.gui_context.widget_mapper):
                self.current_row_changed(first)
    """

    def run_action( self, mode=None ):
        gui_context = self.gui_context.copy()
        if isinstance(mode, list):
            self.action.gui_run( gui_context, mode )
        else:
            gui_context.mode_name = mode
            self.action.gui_run( gui_context )


    def set_menu(self, state, parent):
        """This method creates a menu for an object with as its menu items
        the different modes in which an action can be triggered.

        :param state: a `camelot.admin.action.State` object
        :param parent: a parent for the menu
        """
        if state.modes:
            # self is not always a QWidget, so QMenu is created without
            # parent
            menu = self.menu()
            if menu is None:
                menu = QtWidgets.QMenu(parent=parent)
                # setMenu does not transfer ownership
                self.setMenu(menu)
            menu.clear()
            for mode in state.modes:
                mode_action = mode.render(menu)
                mode_action.triggered.connect(self.action_triggered)
                menu.addAction(mode_action)

    def set_menu_v2(self, state, parent):
        """This method creates a menu for an object with as its menu items
        the different modes in which an action can be triggered.

        :param state: a `camelot.admin.action.State` object
        :param parent: a parent for the menu
        """
        if state['modes']:
            # self is not always a QWidget, so QMenu is created without
            # parent
            menu = self.menu()
            if menu is None:
                menu = QtWidgets.QMenu(parent=parent)
                # setMenu does not transfer ownership
                self.setMenu(menu)
            menu.clear()
            for mode_data in state['modes']:
                if mode_data['icon'] is not None:
                    icon = Icon(mode_data['icon']['name'], mode_data['icon']['pixmap_size'], mode_data['icon']['color'])
                else:
                    icon = None
                mode = Mode(mode_data['name'], mode_data['verbose_name'], icon)
                mode_action = mode.render(menu)
                mode_action.triggered.connect(self.action_triggered)
                menu.addAction(mode_action)

    # not named triggered to avoid confusion with standard Qt slot
    def action_triggered_by(self, sender):
        """
        action_triggered should be a slot, so it cannot be defined in the
        abstract widget, the slot should get the sender and call
        action_triggered_by
        """
        mode = None
<<<<<<< HEAD
        if isinstance(sender, (QtGui.QAction, QtQuick.QQuickItem)):
=======
        if isinstance(sender, QtWidgets.QAction):
>>>>>>> 1a8d69da
            mode = str(variant_to_py(sender.data()))
        elif isinstance(sender, QtQuick.QQuickItem):
            data = sender.data()
            if isinstance(data, QtQml.QJSValue):
                data = data.toVariant()
            mode = variant_to_py(data)
        self.run_action( mode )


class ActionAction( QtGui.QAction, AbstractActionWidget ):

    def __init__( self, action, gui_context, parent ):
        QtGui.QAction.__init__( self, parent )
        AbstractActionWidget.init( self, action, gui_context )
        if action.shortcut != None:
            self.setShortcut( action.shortcut )
        self.triggered.connect(self.action_triggered)

    @QtCore.qt_slot()
    def action_triggered(self):
        self.action_triggered_by(self.sender())

    @QtCore.qt_slot( object )
    def set_state( self, state ):
        if state.verbose_name != None:
            self.setText( str( state.verbose_name ) )
        else:
            self.setText( '' )
        if state.icon != None:
            self.setIcon( from_admin_icon(state.icon).getQIcon() )
        else:
            self.setIcon( QtGui.QIcon() )
        if state.tooltip != None:
            self.setToolTip( str( state.tooltip ) )
        else:
            self.setToolTip( '' )
        self.setEnabled( state.enabled )
        self.setVisible( state.visible )
        # todo : determine the parent for the menu
        self.set_menu(state, None)

    @QtCore.qt_slot( object )
    def set_state_v2( self, state ):
        if state['verbose_name'] != None:
            self.setText( str( state['verbose_name'] ) )
        else:
            self.setText( '' )
        if state['icon'] != None:
            icon = Icon(state['icon']['name'], state['icon']['pixmap_size'], state['icon']['color'])
            self.setIcon( from_admin_icon(icon).getQIcon() )
        else:
            self.setIcon( QtGui.QIcon() )
        if state['tooltip'] != None:
            self.setToolTip( str( state['tooltip'] ) )
        else:
            self.setToolTip( '' )
        self.setEnabled( state['enabled'] )
        self.setVisible( state['visible'] )
        # todo : determine the parent for the menu
        self.set_menu_v2(state, None)

class ActionPushButton( QtWidgets.QPushButton, AbstractActionWidget ):

    def __init__( self, action, gui_context, parent ):
        """A :class:`QtWidgets.QPushButton` that when pressed, will run an
        action.

        .. image:: /_static/actionwidgets/action_push_botton_application_enabled.png

        """
        QtWidgets.QPushButton.__init__( self, parent )
        AbstractActionWidget.init( self, action, gui_context )
        self.clicked.connect(self.action_triggered)

<<<<<<< HEAD
    @QtCore.qt_slot(Qt.Orientations, int, int)
=======
    # REMOVE THIS...
    """
    @QtCore.qt_slot(Qt.Orientation, int, int)
>>>>>>> 1a8d69da
    def header_data_changed(self, orientation, first, last):
        AbstractActionWidget.header_data_changed(self, orientation, first, last)
    """

    def set_state( self, state ):
        super( ActionPushButton, self ).set_state( state )
        if state.verbose_name != None:
            self.setText( str( state.verbose_name ) )
        if state.icon != None:
            self.setIcon( from_admin_icon(state.icon).getQIcon() )
        else:
            self.setIcon( QtGui.QIcon() )
        if state.tooltip != None:
            self.setToolTip( str( state.tooltip ) )
        else:
            self.setToolTip( '' )            
        self.set_menu(state, self)

    def set_state_v2( self, state ):
        super( ActionPushButton, self ).set_state_v2( state )
        if state['verbose_name'] != None:
            self.setText( str( state['verbose_name'] ) )
        if state['icon'] != None:
            icon = Icon(state['icon']['name'], state['icon']['pixmap_size'], state['icon']['color'])
            self.setIcon( from_admin_icon(icon).getQIcon() )
        else:
            self.setIcon( QtGui.QIcon() )
        if state['tooltip'] != None:
            self.setToolTip( str( state['tooltip'] ) )
        else:
            self.setToolTip( '' )
        self.set_menu_v2(state, self)

    @QtCore.qt_slot()
    def action_triggered(self):
        self.action_triggered_by(self.sender())

class ActionToolbutton(QtWidgets.QToolButton, AbstractActionWidget):

    def __init__( self, action, gui_context, parent ):
        """A :class:`QtWidgets.QToolButton` that when pressed, will run an
        action."""
        QtWidgets.QToolButton.__init__( self, parent )
        AbstractActionWidget.init( self, action, gui_context )
        self.clicked.connect(self.run_action)

    def set_state( self, state ):
        AbstractActionWidget.set_state(self, state)
        if state.verbose_name != None:
            self.setText( str( state.verbose_name ) )
        if state.icon != None:
            self.setIcon( from_admin_icon(state.icon).getQIcon() )
        else:
            self.setIcon( QtGui.QIcon() )
        if state.tooltip != None:
            self.setToolTip( str( state.tooltip ) )
        else:
            self.setToolTip( '' )
        self.set_menu(state, self)
        if state.modes:
            self.setPopupMode(QtWidgets.QToolButton.ToolButtonPopupMode.InstantPopup)

    def set_state_v2( self, state ):
        AbstractActionWidget.set_state_v2(self, state)
        if state['verbose_name'] != None:
            self.setText( str( state['verbose_name'] ) )
        if state['icon'] != None:
            icon = Icon(state['icon']['name'], state['icon']['pixmap_size'], state['icon']['color'])
            self.setIcon( from_admin_icon(icon).getQIcon() )
        else:
            self.setIcon( QtGui.QIcon() )
        if state['tooltip'] != None:
            self.setToolTip( str( state['tooltip'] ) )
        else:
            self.setToolTip( '' )
        self.set_menu_v2(state, self)
        if state['modes']:
            self.setPopupMode(QtWidgets.QToolButton.ToolButtonPopupMode.InstantPopup)


    @QtCore.qt_slot()
    def action_triggered(self):
        self.action_triggered_by(self.sender())

class ActionLabel(QtWidgets.QLabel, AbstractActionWidget):

    def __init__( self, action, gui_context, parent ):
        """A :class:`QtWidgets.QLabel` that only displays the state
        of an action and alows no user interaction"""
        QtWidgets.QLabel.__init__(self, parent)
        AbstractActionWidget.init(self, action, gui_context)
        font = self.font()
        font.setBold(True)
        self.setFont(font)

    def set_state(self, state):
        AbstractActionWidget.set_state(self, state)
        self.setText(state.verbose_name or '')

    def set_state_v2(self, state):
        AbstractActionWidget.set_state_v2(self, state)
        self.setText(state.get('verbose_name') or '')<|MERGE_RESOLUTION|>--- conflicted
+++ resolved
@@ -56,23 +56,7 @@
         if isinstance( gui_context, FormActionGuiContext ):
             gui_context.widget_mapper.model().headerDataChanged.connect(self.header_data_changed)
             gui_context.widget_mapper.currentIndexChanged.connect( self.current_row_changed )
-<<<<<<< HEAD
-        if isinstance( gui_context, ListActionGuiContext ):
-            gui_context.item_view.model().headerDataChanged.connect(self.header_data_changed)
-            #gui_context.item_view.model().modelReset.connect(self.model_reset)
-            selection_model = gui_context.item_view.selectionModel()
-            if selection_model is not None:
-                # a queued connection, since the selection of the selection model
-                # might not be up to date at the time the currentRowChanged
-                # signal is emitted
-                selection_model.currentRowChanged.connect(
-                    self.current_row_changed, type=Qt.ConnectionType.QueuedConnection
-                )
-        else:
-            post( action.get_state, self.set_state, args = (self.gui_context.create_model_context(),) )
-=======
-        """
->>>>>>> 1a8d69da
+        """
 
     def set_state(self, state):
         self.state = state
@@ -167,11 +151,7 @@
         action_triggered_by
         """
         mode = None
-<<<<<<< HEAD
-        if isinstance(sender, (QtGui.QAction, QtQuick.QQuickItem)):
-=======
         if isinstance(sender, QtWidgets.QAction):
->>>>>>> 1a8d69da
             mode = str(variant_to_py(sender.data()))
         elif isinstance(sender, QtQuick.QQuickItem):
             data = sender.data()
@@ -246,13 +226,9 @@
         AbstractActionWidget.init( self, action, gui_context )
         self.clicked.connect(self.action_triggered)
 
-<<<<<<< HEAD
-    @QtCore.qt_slot(Qt.Orientations, int, int)
-=======
     # REMOVE THIS...
     """
-    @QtCore.qt_slot(Qt.Orientation, int, int)
->>>>>>> 1a8d69da
+    @QtCore.qt_slot(Qt.Orientations, int, int)
     def header_data_changed(self, orientation, first, last):
         AbstractActionWidget.header_data_changed(self, orientation, first, last)
     """
