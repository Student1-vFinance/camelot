#  ============================================================================
#
#  Copyright (C) 2007-2016 Conceptive Engineering bvba.
#  www.conceptive.be / info@conceptive.be
#
#  Redistribution and use in source and binary forms, with or without
#  modification, are permitted provided that the following conditions are met:
#      * Redistributions of source code must retain the above copyright
#        notice, this list of conditions and the following disclaimer.
#      * Redistributions in binary form must reproduce the above copyright
#        notice, this list of conditions and the following disclaimer in the
#        documentation and/or other materials provided with the distribution.
#      * Neither the name of Conceptive Engineering nor the
#        names of its contributors may be used to endorse or promote products
#        derived from this software without specific prior written permission.
#
#  THIS SOFTWARE IS PROVIDED BY THE COPYRIGHT HOLDERS AND CONTRIBUTORS "AS IS" AND
#  ANY EXPRESS OR IMPLIED WARRANTIES, INCLUDING, BUT NOT LIMITED TO, THE IMPLIED
#  WARRANTIES OF MERCHANTABILITY AND FITNESS FOR A PARTICULAR PURPOSE ARE
#  DISCLAIMED. IN NO EVENT SHALL <COPYRIGHT HOLDER> BE LIABLE FOR ANY
#  DIRECT, INDIRECT, INCIDENTAL, SPECIAL, EXEMPLARY, OR CONSEQUENTIAL DAMAGES
#  (INCLUDING, BUT NOT LIMITED TO, PROCUREMENT OF SUBSTITUTE GOODS OR SERVICES;
#  LOSS OF USE, DATA, OR PROFITS; OR BUSINESS INTERRUPTION) HOWEVER CAUSED AND
#  ON ANY THEORY OF LIABILITY, WHETHER IN CONTRACT, STRICT LIABILITY, OR TORT
#  (INCLUDING NEGLIGENCE OR OTHERWISE) ARISING IN ANY WAY OUT OF THE USE OF THIS
#  SOFTWARE, EVEN IF ADVISED OF THE POSSIBILITY OF SUCH DAMAGE.
#
#  ============================================================================

import logging
logger = logging.getLogger('camelot.view.controls.delegates.delegatemanager')


from ....core.item_model import FieldAttributesRole
from ....core.qt import QtWidgets, Qt, variant_to_py, is_deleted
from .plaintextdelegate import PlainTextDelegate


class DelegateManager(QtWidgets.QItemDelegate):
    """Manages custom delegates, should not be used by the application
  developer
  """

    def __init__(self, parent=None):
        QtWidgets.QItemDelegate.__init__(self, parent)
        # set a delegate for the vertical header
        self.insert_column_delegate(-1, PlainTextDelegate(parent=self))

    def get_column_delegate(self, index):
        column = index.column()
        delegate = self.findChild(QtWidgets.QAbstractItemDelegate, str(column))
        if delegate is None:
            field_attributes = index.model().headerData(
                column, Qt.Horizontal, FieldAttributesRole
            )
            delegate = field_attributes['delegate'](parent=self, **field_attributes)
            self.insert_column_delegate(column, delegate)
        return delegate

    def insert_column_delegate(self, column, delegate):
        """Inserts a custom column delegate"""
        assert delegate != None
        delegate.setObjectName(str(column))
        delegate.commitData.connect(self._commit_data)
        delegate.closeEditor.connect(self._close_editor)

    def _commit_data(self, editor):
        self.commitData.emit(editor)

    # @QtCore.qt_slot( QtWidgets.QWidget, QtWidgets.QAbstractItemDelegate.EndEditHint )
    def _close_editor(self, editor, hint):
        self.closeEditor.emit(editor, hint )

    def createEditor(self, parent, option, index):
        """Use a custom delegate createEditor method if it exists"""
        try:
            delegate = self.get_column_delegate(index)
            editor = delegate.createEditor(parent, option, index)
        except Exception as e:
            logger.error('Programming Error : could not createEditor editor data for editor at column %s'%(index.column()), exc_info=e)
            return QtWidgets.QWidget( parent = parent )
        return editor

    def setEditorData(self, editor, index):
        """Use a custom delegate setEditorData method if it exists"""
        logger.debug('setting editor data for column %s' % index.column())
        # the datawidgetmapper has no mechanism to remove a deleted
        # editor from its list of editors for which the data is set
        if not is_deleted(editor):
            try:
                delegate = self.get_column_delegate(index)
                delegate.setEditorData(editor, index)
            except Exception as e:
                logger.error('Programming Error : could not set editor data for editor at column %s'%(index.column()), exc_info=e)
<<<<<<< HEAD
                logger.error('value that could not be set : %s'%six.text_type(variant_to_py(index.model().data(index, Qt.ItemDataRole.EditRole))))
=======
                logger.error('value that could not be set : %s'%str(variant_to_py(index.model().data(index, Qt.EditRole))))
>>>>>>> 10a0b88b
                logger.error('editor that failed %s %s'%(type(editor).__name__, editor.objectName()))

    def setModelData(self, editor, model, index):
        """Use a custom delegate setModelData method if it exists"""
        logger.debug('setting model data for column %s' % index.column())
        delegate = self.get_column_delegate(index)
        delegate.setModelData(editor, model, index)

    def sizeHint(self, option, index):
        option = QtWidgets.QStyleOptionViewItem()
        delegate = self.get_column_delegate(index)
        return delegate.sizeHint(option, index)

    #def eventFilter(self, *args):
        #"""The datawidgetmapper installs the delegate as an event filter
        #on each editor.

        #TODO : investigate if this is a reliable alternative to implement
               #commitData instead of the editingFinished signal.
        #"""
        #return False

<|MERGE_RESOLUTION|>--- conflicted
+++ resolved
@@ -92,11 +92,7 @@
                 delegate.setEditorData(editor, index)
             except Exception as e:
                 logger.error('Programming Error : could not set editor data for editor at column %s'%(index.column()), exc_info=e)
-<<<<<<< HEAD
-                logger.error('value that could not be set : %s'%six.text_type(variant_to_py(index.model().data(index, Qt.ItemDataRole.EditRole))))
-=======
-                logger.error('value that could not be set : %s'%str(variant_to_py(index.model().data(index, Qt.EditRole))))
->>>>>>> 10a0b88b
+                logger.error('value that could not be set : %s'%str(variant_to_py(index.model().data(index, Qt.ItemDataRole.EditRole))))
                 logger.error('editor that failed %s %s'%(type(editor).__name__, editor.objectName()))
 
     def setModelData(self, editor, model, index):
