--- conflicted
+++ resolved
@@ -44,8 +44,12 @@
     horizontal_align = Qt.AlignmentFlag.AlignRight | Qt.AlignmentFlag.AlignVCenter
 
     @classmethod
-<<<<<<< HEAD
     def get_standard_item(cls, locale, model_context):
+        minimum, maximum = model_context.field_attributes.get('minimum'), model_context.field_attributes.get('maximum')
+        model_context.field_attributes.update({
+            'minimum': minimum if minimum is not None else constants.camelot_minfloat,
+            'maximum': maximum if maximum is not None else constants.camelot_maxfloat,
+        })
         item = super(IntegerDelegate, cls).get_standard_item(locale, model_context)
         if model_context.value is not None:
             value_str = locale.toString(long_int(model_context.value))
@@ -53,21 +57,6 @@
                 value_str = value_str + ' ' + str(model_context.field_attributes.get('suffix'))
             if model_context.field_attributes.get('prefix') is not None:
                 value_str = str(model_context.field_attributes.get('prefix')) + ' ' + value_str
-=======
-    def get_standard_item(cls, locale, value, fa_values):
-        minimum, maximum = fa_values.get('minimum'), fa_values.get('maximum')
-        fa_values.update({
-            'minimum': minimum if minimum is not None else constants.camelot_minint,
-            'maximum': maximum if maximum is not None else constants.camelot_maxint,
-        })
-        item = super(IntegerDelegate, cls).get_standard_item(locale, value, fa_values)
-        if value is not None:
-            value_str = locale.toString(long_int(value))
-            if fa_values.get('suffix') is not None:
-                value_str = value_str + ' ' + six.text_type(fa_values.get('suffix'))
-            if fa_values.get('prefix') is not None:
-                value_str = six.text_type(fa_values.get('prefix')) + ' ' + value_str
->>>>>>> 2ef52568
             item.setData(py_to_variant(value_str), PreviewRole)
         return item
 
