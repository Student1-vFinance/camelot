--- conflicted
+++ resolved
@@ -1,17 +1,12 @@
 import logging
 
-from camelot.core.item_model import PreviewRole
+from camelot.core.item_model import IsStatusRole, PreviewRole
 from camelot.core.qt import Qt
 
 from dataclasses import dataclass
 from typing import Optional
 
 from .customdelegate import CustomDelegate
-<<<<<<< HEAD
-=======
-from ....core.qt import Qt
-from ....core.item_model import PreviewRole, IsStatusRole
->>>>>>> 986de4e7
 
 logger = logging.getLogger(__name__)
 
@@ -38,15 +33,11 @@
         cls.set_item_editability(model_context, item, False)
         if model_context.value is not None:
             item.roles[PreviewRole] = cls.value_to_string(model_context.value, locale, model_context.field_attributes)
-<<<<<<< HEAD
-
             if (types := model_context.field_attributes.get('types')) is not None and model_context.value in types:
                 if (color := types[model_context.value].color) is not None:
                     item.roles[Qt.ItemDataRole.ForegroundRole] = color
-=======
         item.roles[Qt.ItemDataRole.TextAlignmentRole] = Qt.AlignmentFlag.AlignHCenter
         item.roles[IsStatusRole] = True
->>>>>>> 986de4e7
         return item
 
     def setEditorData(self, editor, index):
