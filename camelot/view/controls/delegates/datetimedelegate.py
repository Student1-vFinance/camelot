#  ============================================================================
#
#  Copyright (C) 2007-2013 Conceptive Engineering bvba. All rights reserved.
#  www.conceptive.be / info@conceptive.be
#
#  This file is part of the Camelot Library.
#
#  This file may be used under the terms of the GNU General Public
#  License version 2.0 as published by the Free Software Foundation
#  and appearing in the file license.txt included in the packaging of
#  this file.  Please review this information to ensure GNU
#  General Public Licensing requirements will be met.
#
#  If you are unsure which license is appropriate for your use, please
#  visit www.python-camelot.com or contact info@conceptive.be
#
#  This file is provided AS IS with NO WARRANTY OF ANY KIND, INCLUDING THE
#  WARRANTY OF DESIGN, MERCHANTABILITY AND FITNESS FOR A PARTICULAR PURPOSE.
#
#  For use of this library in commercial applications, please contact
#  info@conceptive.be
#
#  ============================================================================

from .customdelegate import DocumentationMetaclass
from .datedelegate import DateDelegate
from camelot.view.controls import editors

import six

<<<<<<< HEAD
class DateTimeDelegate( six.with_metaclass( DocumentationMetaclass,
                                            DateDelegate) ):

=======
@six.add_metaclass(DocumentationMetaclass)
class DateTimeDelegate(CustomDelegate):
    
>>>>>>> cbde4c6f
    editor = editors.DateTimeEditor



<|MERGE_RESOLUTION|>--- conflicted
+++ resolved
@@ -28,15 +28,9 @@
 
 import six
 
-<<<<<<< HEAD
-class DateTimeDelegate( six.with_metaclass( DocumentationMetaclass,
-                                            DateDelegate) ):
+@six.add_metaclass(DocumentationMetaclass)
+class DateTimeDelegate(DateDelegate):
 
-=======
-@six.add_metaclass(DocumentationMetaclass)
-class DateTimeDelegate(CustomDelegate):
-    
->>>>>>> cbde4c6f
     editor = editors.DateTimeEditor
 
 
