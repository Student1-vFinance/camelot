--- conflicted
+++ resolved
@@ -27,10 +27,6 @@
 #
 #  ============================================================================
 
-<<<<<<< HEAD
-from ....admin.action.base import RenderHint
-=======
->>>>>>> 4bd01c56
 from ....core.qt import QtGui, QtCore, QtWidgets, variant_to_py, Qt
 
 from camelot.view.proxy import ValueLoading
@@ -134,11 +130,7 @@
     editingFinished = QtCore.qt_signal()
     valueChanged = QtCore.qt_signal()
     completionPrefixChanged = QtCore.qt_signal(str)
-<<<<<<< HEAD
-    actionTriggered = QtCore.qt_signal(list)
-=======
     actionTriggered = QtCore.qt_signal(list, object)
->>>>>>> 4bd01c56
 
     _font_height = None
     _font_width = None
@@ -165,9 +157,6 @@
 
     @QtCore.qt_slot()
     def action_button_clicked(self):
-<<<<<<< HEAD
-        self.actionTriggered.emit(self.sender().property('action_route'))
-=======
         self.actionTriggered.emit(self.sender().property('action_route'), None)
 
     @QtCore.qt_slot(bool)
@@ -175,7 +164,6 @@
         mode = self.sender().data()
         action_route = self.sender().property('action_route')
         self.actionTriggered.emit(action_route, mode)
->>>>>>> 4bd01c56
 
     def add_actions(self, action_routes, layout):
         for action_route in action_routes:
