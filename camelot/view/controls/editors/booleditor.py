--- conflicted
+++ resolved
@@ -86,47 +86,4 @@
     def sizeHint(self):
         size = QtWidgets.QComboBox().sizeHint()
         return size
-<<<<<<< HEAD
-=======
 
-class TextBoolEditor(QtWidgets.QLabel, AbstractCustomEditor):
-    """
-    :Parameter:
-        color_yes: string
-            text-color of the True representation
-        color_no: string
-            text-color of the False representation
-    """
-    editingFinished = QtCore.qt_signal()
-    
-    def __init__(self,
-                 parent=None,
-                 yes="Yes",
-                 no="No",
-                 color_yes=None,
-                 color_no=None,
-                 **kwargs):
-        QtWidgets.QLabel.__init__(self, parent)
-        AbstractCustomEditor.__init__(self)
-        self.setEnabled(False)
-        self.yes = ugettext(yes)
-        self.no = ugettext(no)
-        self.color_yes = color_yes
-        self.color_no = color_no
-
-    def set_value(self, value):
-        value = AbstractCustomEditor.set_value(self, value)
-        if value:
-            self.setText(self.yes)
-            if self.color_yes:
-                selfpalette = self.palette()
-                selfpalette.setColor(QtGui.QPalette.WindowText, self.color_yes)
-                self.setPalette(selfpalette)
-        else:
-            self.setText(self.no)
-            if self.color_no:
-                selfpalette = self.palette()
-                selfpalette.setColor(QtGui.QPalette.WindowText, self.color_no)
-                self.setPalette(selfpalette)
-
->>>>>>> 1ba3d3e1
