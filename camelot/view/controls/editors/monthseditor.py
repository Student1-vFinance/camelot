#  ============================================================================
#
#  Copyright (C) 2007-2016 Conceptive Engineering bvba.
#  www.conceptive.be / info@conceptive.be
#
#  Redistribution and use in source and binary forms, with or without
#  modification, are permitted provided that the following conditions are met:
#      * Redistributions of source code must retain the above copyright
#        notice, this list of conditions and the following disclaimer.
#      * Redistributions in binary form must reproduce the above copyright
#        notice, this list of conditions and the following disclaimer in the
#        documentation and/or other materials provided with the distribution.
#      * Neither the name of Conceptive Engineering nor the
#        names of its contributors may be used to endorse or promote products
#        derived from this software without specific prior written permission.
#
#  THIS SOFTWARE IS PROVIDED BY THE COPYRIGHT HOLDERS AND CONTRIBUTORS "AS IS" AND
#  ANY EXPRESS OR IMPLIED WARRANTIES, INCLUDING, BUT NOT LIMITED TO, THE IMPLIED
#  WARRANTIES OF MERCHANTABILITY AND FITNESS FOR A PARTICULAR PURPOSE ARE
#  DISCLAIMED. IN NO EVENT SHALL <COPYRIGHT HOLDER> BE LIABLE FOR ANY
#  DIRECT, INDIRECT, INCIDENTAL, SPECIAL, EXEMPLARY, OR CONSEQUENTIAL DAMAGES
#  (INCLUDING, BUT NOT LIMITED TO, PROCUREMENT OF SUBSTITUTE GOODS OR SERVICES;
#  LOSS OF USE, DATA, OR PROFITS; OR BUSINESS INTERRUPTION) HOWEVER CAUSED AND
#  ON ANY THEORY OF LIABILITY, WHETHER IN CONTRACT, STRICT LIABILITY, OR TORT
#  (INCLUDING NEGLIGENCE OR OTHERWISE) ARISING IN ANY WAY OUT OF THE USE OF THIS
#  SOFTWARE, EVEN IF ADVISED OF THE POSSIBILITY OF SUCH DAMAGE.
#
#  ============================================================================



from ....core.qt import QtCore, Qt, QtWidgets
from camelot.core.utils import ugettext as _
from camelot.view.controls.editors import CustomEditor
from camelot.view.controls.editors.customeditor import ValueLoading
from camelot.view.controls.editors.integereditor import CustomDoubleSpinBox

class MonthsEditor(CustomEditor):
    """MonthsEditor

    composite months and years editor
    """

    def __init__(self, parent=None, editable=True, field_name='months', **kw):
<<<<<<< HEAD
        CustomEditor.__init__(self, parent)
        self.setSizePolicy( QtWidgets.QSizePolicy.Policy.Preferred,
                            QtWidgets.QSizePolicy.Policy.Fixed )
=======
        CustomEditor.__init__(self, parent)
        self.setSizePolicy( QtWidgets.QSizePolicy.Preferred,
                            QtWidgets.QSizePolicy.Fixed )
>>>>>>> 10a0b88b
        self.setObjectName( field_name )
        self.years_spinbox = CustomDoubleSpinBox()
        self.months_spinbox = CustomDoubleSpinBox()
        self.years_spinbox.setRange(-1, 10000)
        self.months_spinbox.setRange(-1, 12)
        self.years_spinbox.setSuffix(_(' years'))
        self.months_spinbox.setSuffix(_(' months'))
        
        self.years_spinbox.setDecimals(0)
        self.years_spinbox.setAlignment(Qt.Alignment.AlignRight|Qt.Alignment.AlignVCenter)
        self.years_spinbox.setSingleStep(1)
        
        self.months_spinbox.setDecimals(0)
        self.months_spinbox.setAlignment(Qt.Alignment.AlignRight|Qt.Alignment.AlignVCenter)
        self.months_spinbox.setSingleStep(1)

        self.years_spinbox.editingFinished.connect( self._spinbox_editing_finished )
        self.months_spinbox.editingFinished.connect( self._spinbox_editing_finished )
        
        layout = QtWidgets.QHBoxLayout()
        layout.addWidget(self.years_spinbox)
        layout.addWidget(self.months_spinbox)
        layout.setContentsMargins(0, 0, 0, 0)
        self.setLayout(layout)

    @QtCore.qt_slot()
    def _spinbox_editing_finished(self):
        self.editingFinished.emit()
        
    def set_field_attributes(self, **kwargs):
        super(MonthsEditor, self).set_field_attributes(**kwargs)
        self.set_enabled(kwargs.get('editable', False))
        self.set_background_color(kwargs.get('background_color', None))
        self.years_spinbox.setToolTip(str(kwargs.get('tooltip') or ''))

    def set_enabled(self, editable=True):
        self.years_spinbox.setReadOnly(not editable)
        self.years_spinbox.setEnabled(editable)
        self.months_spinbox.setReadOnly(not editable)
        self.months_spinbox.setEnabled(editable)
        if not editable:
            self.years_spinbox.setButtonSymbols(QtWidgets.QAbstractSpinBox.ButtonSymbols.NoButtons)
            self.months_spinbox.setButtonSymbols(QtWidgets.QAbstractSpinBox.ButtonSymbols.NoButtons)
        else:
            self.years_spinbox.setButtonSymbols(QtWidgets.QAbstractSpinBox.ButtonSymbols.UpDownArrows)
            self.months_spinbox.setButtonSymbols(QtWidgets.QAbstractSpinBox.ButtonSymbols.UpDownArrows)

    def set_value(self, value):
        # will set privates value_is_none and _value_loading
        value = CustomEditor.set_value(self, value)
        if value is None:
            self.years_spinbox.setValue(self.years_spinbox.minimum())
            self.months_spinbox.setValue(self.months_spinbox.minimum())
        else:
            # value comes as a months total
            years, months = divmod( value, 12 )
            self.years_spinbox.setValue(years)
            self.months_spinbox.setValue(months)

    def get_value(self):
        if CustomEditor.get_value(self) is ValueLoading:
            return ValueLoading
        self.years_spinbox.interpretText()
        years = int(self.years_spinbox.value())
        self.months_spinbox.interpretText()
        months = int(self.months_spinbox.value())
        years_is_none = (years == self.years_spinbox.minimum())
        months_is_none = (months == self.months_spinbox.minimum())
        if years_is_none and months_is_none:
            return None
        if years_is_none:
            years = 0
        if months_is_none:
            months = 0
        return (years * 12) + months

<|MERGE_RESOLUTION|>--- conflicted
+++ resolved
@@ -1,129 +1,123 @@
-#  ============================================================================
-#
-#  Copyright (C) 2007-2016 Conceptive Engineering bvba.
-#  www.conceptive.be / info@conceptive.be
-#
-#  Redistribution and use in source and binary forms, with or without
-#  modification, are permitted provided that the following conditions are met:
-#      * Redistributions of source code must retain the above copyright
-#        notice, this list of conditions and the following disclaimer.
-#      * Redistributions in binary form must reproduce the above copyright
-#        notice, this list of conditions and the following disclaimer in the
-#        documentation and/or other materials provided with the distribution.
-#      * Neither the name of Conceptive Engineering nor the
-#        names of its contributors may be used to endorse or promote products
-#        derived from this software without specific prior written permission.
-#
-#  THIS SOFTWARE IS PROVIDED BY THE COPYRIGHT HOLDERS AND CONTRIBUTORS "AS IS" AND
-#  ANY EXPRESS OR IMPLIED WARRANTIES, INCLUDING, BUT NOT LIMITED TO, THE IMPLIED
-#  WARRANTIES OF MERCHANTABILITY AND FITNESS FOR A PARTICULAR PURPOSE ARE
-#  DISCLAIMED. IN NO EVENT SHALL <COPYRIGHT HOLDER> BE LIABLE FOR ANY
-#  DIRECT, INDIRECT, INCIDENTAL, SPECIAL, EXEMPLARY, OR CONSEQUENTIAL DAMAGES
-#  (INCLUDING, BUT NOT LIMITED TO, PROCUREMENT OF SUBSTITUTE GOODS OR SERVICES;
-#  LOSS OF USE, DATA, OR PROFITS; OR BUSINESS INTERRUPTION) HOWEVER CAUSED AND
-#  ON ANY THEORY OF LIABILITY, WHETHER IN CONTRACT, STRICT LIABILITY, OR TORT
-#  (INCLUDING NEGLIGENCE OR OTHERWISE) ARISING IN ANY WAY OUT OF THE USE OF THIS
-#  SOFTWARE, EVEN IF ADVISED OF THE POSSIBILITY OF SUCH DAMAGE.
-#
-#  ============================================================================
-
-
-
-from ....core.qt import QtCore, Qt, QtWidgets
-from camelot.core.utils import ugettext as _
-from camelot.view.controls.editors import CustomEditor
-from camelot.view.controls.editors.customeditor import ValueLoading
-from camelot.view.controls.editors.integereditor import CustomDoubleSpinBox
-
-class MonthsEditor(CustomEditor):
-    """MonthsEditor
-
-    composite months and years editor
-    """
-
-    def __init__(self, parent=None, editable=True, field_name='months', **kw):
-<<<<<<< HEAD
+#  ============================================================================
+#
+#  Copyright (C) 2007-2016 Conceptive Engineering bvba.
+#  www.conceptive.be / info@conceptive.be
+#
+#  Redistribution and use in source and binary forms, with or without
+#  modification, are permitted provided that the following conditions are met:
+#      * Redistributions of source code must retain the above copyright
+#        notice, this list of conditions and the following disclaimer.
+#      * Redistributions in binary form must reproduce the above copyright
+#        notice, this list of conditions and the following disclaimer in the
+#        documentation and/or other materials provided with the distribution.
+#      * Neither the name of Conceptive Engineering nor the
+#        names of its contributors may be used to endorse or promote products
+#        derived from this software without specific prior written permission.
+#
+#  THIS SOFTWARE IS PROVIDED BY THE COPYRIGHT HOLDERS AND CONTRIBUTORS "AS IS" AND
+#  ANY EXPRESS OR IMPLIED WARRANTIES, INCLUDING, BUT NOT LIMITED TO, THE IMPLIED
+#  WARRANTIES OF MERCHANTABILITY AND FITNESS FOR A PARTICULAR PURPOSE ARE
+#  DISCLAIMED. IN NO EVENT SHALL <COPYRIGHT HOLDER> BE LIABLE FOR ANY
+#  DIRECT, INDIRECT, INCIDENTAL, SPECIAL, EXEMPLARY, OR CONSEQUENTIAL DAMAGES
+#  (INCLUDING, BUT NOT LIMITED TO, PROCUREMENT OF SUBSTITUTE GOODS OR SERVICES;
+#  LOSS OF USE, DATA, OR PROFITS; OR BUSINESS INTERRUPTION) HOWEVER CAUSED AND
+#  ON ANY THEORY OF LIABILITY, WHETHER IN CONTRACT, STRICT LIABILITY, OR TORT
+#  (INCLUDING NEGLIGENCE OR OTHERWISE) ARISING IN ANY WAY OUT OF THE USE OF THIS
+#  SOFTWARE, EVEN IF ADVISED OF THE POSSIBILITY OF SUCH DAMAGE.
+#
+#  ============================================================================
+
+
+
+from ....core.qt import QtCore, Qt, QtWidgets
+from camelot.core.utils import ugettext as _
+from camelot.view.controls.editors import CustomEditor
+from camelot.view.controls.editors.customeditor import ValueLoading
+from camelot.view.controls.editors.integereditor import CustomDoubleSpinBox
+
+class MonthsEditor(CustomEditor):
+    """MonthsEditor
+
+    composite months and years editor
+    """
+
+    def __init__(self, parent=None, editable=True, field_name='months', **kw):
         CustomEditor.__init__(self, parent)
         self.setSizePolicy( QtWidgets.QSizePolicy.Policy.Preferred,
                             QtWidgets.QSizePolicy.Policy.Fixed )
-=======
-        CustomEditor.__init__(self, parent)
-        self.setSizePolicy( QtWidgets.QSizePolicy.Preferred,
-                            QtWidgets.QSizePolicy.Fixed )
->>>>>>> 10a0b88b
-        self.setObjectName( field_name )
-        self.years_spinbox = CustomDoubleSpinBox()
-        self.months_spinbox = CustomDoubleSpinBox()
-        self.years_spinbox.setRange(-1, 10000)
-        self.months_spinbox.setRange(-1, 12)
-        self.years_spinbox.setSuffix(_(' years'))
-        self.months_spinbox.setSuffix(_(' months'))
-        
-        self.years_spinbox.setDecimals(0)
-        self.years_spinbox.setAlignment(Qt.Alignment.AlignRight|Qt.Alignment.AlignVCenter)
-        self.years_spinbox.setSingleStep(1)
-        
-        self.months_spinbox.setDecimals(0)
-        self.months_spinbox.setAlignment(Qt.Alignment.AlignRight|Qt.Alignment.AlignVCenter)
-        self.months_spinbox.setSingleStep(1)
-
-        self.years_spinbox.editingFinished.connect( self._spinbox_editing_finished )
-        self.months_spinbox.editingFinished.connect( self._spinbox_editing_finished )
-        
-        layout = QtWidgets.QHBoxLayout()
-        layout.addWidget(self.years_spinbox)
-        layout.addWidget(self.months_spinbox)
-        layout.setContentsMargins(0, 0, 0, 0)
-        self.setLayout(layout)
-
-    @QtCore.qt_slot()
-    def _spinbox_editing_finished(self):
-        self.editingFinished.emit()
-        
-    def set_field_attributes(self, **kwargs):
-        super(MonthsEditor, self).set_field_attributes(**kwargs)
-        self.set_enabled(kwargs.get('editable', False))
-        self.set_background_color(kwargs.get('background_color', None))
-        self.years_spinbox.setToolTip(str(kwargs.get('tooltip') or ''))
-
-    def set_enabled(self, editable=True):
-        self.years_spinbox.setReadOnly(not editable)
-        self.years_spinbox.setEnabled(editable)
-        self.months_spinbox.setReadOnly(not editable)
-        self.months_spinbox.setEnabled(editable)
-        if not editable:
-            self.years_spinbox.setButtonSymbols(QtWidgets.QAbstractSpinBox.ButtonSymbols.NoButtons)
-            self.months_spinbox.setButtonSymbols(QtWidgets.QAbstractSpinBox.ButtonSymbols.NoButtons)
-        else:
-            self.years_spinbox.setButtonSymbols(QtWidgets.QAbstractSpinBox.ButtonSymbols.UpDownArrows)
-            self.months_spinbox.setButtonSymbols(QtWidgets.QAbstractSpinBox.ButtonSymbols.UpDownArrows)
-
-    def set_value(self, value):
-        # will set privates value_is_none and _value_loading
-        value = CustomEditor.set_value(self, value)
-        if value is None:
-            self.years_spinbox.setValue(self.years_spinbox.minimum())
-            self.months_spinbox.setValue(self.months_spinbox.minimum())
-        else:
-            # value comes as a months total
-            years, months = divmod( value, 12 )
-            self.years_spinbox.setValue(years)
-            self.months_spinbox.setValue(months)
-
-    def get_value(self):
-        if CustomEditor.get_value(self) is ValueLoading:
-            return ValueLoading
-        self.years_spinbox.interpretText()
-        years = int(self.years_spinbox.value())
-        self.months_spinbox.interpretText()
-        months = int(self.months_spinbox.value())
-        years_is_none = (years == self.years_spinbox.minimum())
-        months_is_none = (months == self.months_spinbox.minimum())
-        if years_is_none and months_is_none:
-            return None
-        if years_is_none:
-            years = 0
-        if months_is_none:
-            months = 0
-        return (years * 12) + months
-
+        self.setObjectName( field_name )
+        self.years_spinbox = CustomDoubleSpinBox()
+        self.months_spinbox = CustomDoubleSpinBox()
+        self.years_spinbox.setRange(-1, 10000)
+        self.months_spinbox.setRange(-1, 12)
+        self.years_spinbox.setSuffix(_(' years'))
+        self.months_spinbox.setSuffix(_(' months'))
+        
+        self.years_spinbox.setDecimals(0)
+        self.years_spinbox.setAlignment(Qt.Alignment.AlignRight|Qt.Alignment.AlignVCenter)
+        self.years_spinbox.setSingleStep(1)
+        
+        self.months_spinbox.setDecimals(0)
+        self.months_spinbox.setAlignment(Qt.Alignment.AlignRight|Qt.Alignment.AlignVCenter)
+        self.months_spinbox.setSingleStep(1)
+
+        self.years_spinbox.editingFinished.connect( self._spinbox_editing_finished )
+        self.months_spinbox.editingFinished.connect( self._spinbox_editing_finished )
+        
+        layout = QtWidgets.QHBoxLayout()
+        layout.addWidget(self.years_spinbox)
+        layout.addWidget(self.months_spinbox)
+        layout.setContentsMargins(0, 0, 0, 0)
+        self.setLayout(layout)
+
+    @QtCore.qt_slot()
+    def _spinbox_editing_finished(self):
+        self.editingFinished.emit()
+        
+    def set_field_attributes(self, **kwargs):
+        super(MonthsEditor, self).set_field_attributes(**kwargs)
+        self.set_enabled(kwargs.get('editable', False))
+        self.set_background_color(kwargs.get('background_color', None))
+        self.years_spinbox.setToolTip(str(kwargs.get('tooltip') or ''))
+
+    def set_enabled(self, editable=True):
+        self.years_spinbox.setReadOnly(not editable)
+        self.years_spinbox.setEnabled(editable)
+        self.months_spinbox.setReadOnly(not editable)
+        self.months_spinbox.setEnabled(editable)
+        if not editable:
+            self.years_spinbox.setButtonSymbols(QtWidgets.QAbstractSpinBox.ButtonSymbols.NoButtons)
+            self.months_spinbox.setButtonSymbols(QtWidgets.QAbstractSpinBox.ButtonSymbols.NoButtons)
+        else:
+            self.years_spinbox.setButtonSymbols(QtWidgets.QAbstractSpinBox.ButtonSymbols.UpDownArrows)
+            self.months_spinbox.setButtonSymbols(QtWidgets.QAbstractSpinBox.ButtonSymbols.UpDownArrows)
+
+    def set_value(self, value):
+        # will set privates value_is_none and _value_loading
+        value = CustomEditor.set_value(self, value)
+        if value is None:
+            self.years_spinbox.setValue(self.years_spinbox.minimum())
+            self.months_spinbox.setValue(self.months_spinbox.minimum())
+        else:
+            # value comes as a months total
+            years, months = divmod( value, 12 )
+            self.years_spinbox.setValue(years)
+            self.months_spinbox.setValue(months)
+
+    def get_value(self):
+        if CustomEditor.get_value(self) is ValueLoading:
+            return ValueLoading
+        self.years_spinbox.interpretText()
+        years = int(self.years_spinbox.value())
+        self.months_spinbox.interpretText()
+        months = int(self.months_spinbox.value())
+        years_is_none = (years == self.years_spinbox.minimum())
+        months_is_none = (months == self.months_spinbox.minimum())
+        if years_is_none and months_is_none:
+            return None
+        if years_is_none:
+            years = 0
+        if months_is_none:
+            months = 0
+        return (years * 12) + months
+