--- conflicted
+++ resolved
@@ -21,7 +21,6 @@
 #  info@conceptive.be
 #
 #  ============================================================================
-<<<<<<< HEAD
 
 import datetime
 
@@ -32,46 +31,6 @@
 
 from .customeditor import CustomEditor, set_background_color_palette
 from .dateeditor import DateEditor
-from camelot.view.proxy import ValueLoading
-
-class TimeValidator(QtGui.QValidator):
-    
-    def __init__(self, parent, nullable):
-        QtGui.QValidator.__init__(self, parent)
-        self._nullable = nullable
-        
-    def validate(self, input, pos):
-        parts = str(input).split(':')
-        if len(parts)!=2:
-            return (QtGui.QValidator.Invalid, pos)
-        if str(input)=='--:--' and self._nullable:
-            return (QtGui.QValidator.Acceptable, pos)
-        for part in parts:
-            if not part.isdigit():
-                return (QtGui.QValidator.Invalid, pos)
-            if len(part) not in (1,2):
-                return (QtGui.QValidator.Intermediate, pos)
-        if not int(parts[0]) in range(0,24):
-            return (QtGui.QValidator.Invalid, pos)
-        if not int(parts[1]) in range(0,60):
-            return (QtGui.QValidator.Invalid, pos)
-        return (QtGui.QValidator.Acceptable, pos)
-            
-class DateTimeEditor(CustomEditor):
-    """Widget for editing date and time separated and with popups"""
-  
-    def __init__(self,
-                 parent,
-                 editable=True,
-=======
-
-import datetime
-
-from PyQt4 import QtGui, QtCore
-from PyQt4.QtCore import Qt
-
-from customeditor import CustomEditor, set_background_color_palette
-from dateeditor import DateEditor
 from camelot.view.proxy import ValueLoading
 
 class TimeValidator(QtGui.QValidator):
@@ -113,99 +72,12 @@
     def __init__(self,
                  parent,
                  editable=True,
->>>>>>> 485afab6
                  nullable=True,
                  field_name = 'datetime',
                  **kwargs):
         CustomEditor.__init__(self, parent)
         self.setSizePolicy( QtGui.QSizePolicy.Preferred,
                             QtGui.QSizePolicy.Fixed )        
-<<<<<<< HEAD
-        self.setObjectName( field_name )
-        import itertools
-        self.nullable = nullable
-
-        layout = QtGui.QHBoxLayout()
-        self.dateedit = DateEditor(self, editable=editable, nullable=nullable, **kwargs)
-        self.dateedit.editingFinished.connect( self.editing_finished )
-        layout.addWidget(self.dateedit, 1)
-
-        self.timeedit = QtGui.QComboBox(self)
-        self.timeedit.setEditable(True)
-        if not editable:
-            self.timeedit.setEnabled(False)
-        
-        time_entries = [entry
-                        for entry in itertools.chain(*(('%02i:00'%i, '%02i:30'%i)
-                        for i in range(0,24)))]
-        self.timeedit.addItems(time_entries)
-        self.timeedit.setValidator(TimeValidator(self, nullable))
-        self.timeedit.activated.connect( self.editing_finished )
-        self.timeedit.lineEdit().editingFinished.connect( self.editing_finished )
-        self.timeedit.setFocusPolicy( Qt.StrongFocus )
-
-        layout.addWidget(self.timeedit, 1)
-        # focus proxy is needed to activate the editor with a single click
-        self.setFocusProxy(self.dateedit)
-        self.setLayout(layout)
-        layout.setContentsMargins( 0, 0, 0, 0)
-        layout.setSpacing(0)
-
-    @QtCore.pyqtSlot(six.text_type)
-    @QtCore.pyqtSlot(int)
-    @QtCore.pyqtSlot()
-    def editing_finished(self, _arg=None):
-        if self.time() and self.date():
-            self.editingFinished.emit()
-        
-    def get_value(self):
-        time_value = self.time()
-        date_value = self.date()
-        if time_value not in (None, ValueLoading) and date_value not in (None, ValueLoading):
-            value = datetime.datetime(hour=time_value.hour(),
-                                      minute=time_value.minute(),
-                                      second=time_value.second(),
-                                      year=date_value.year,
-                                      month=date_value.month,
-                                      day=date_value.day)
-        else:
-            value = None
-        return CustomEditor.get_value(self) or value
-    
-    def set_value(self, value):
-        value = CustomEditor.set_value(self, value)
-        if value:
-            self.dateedit.set_value(value.date())
-            self.timeedit.lineEdit().setText('%02i:%02i'%(value.hour, value.minute))
-        else:
-            self.dateedit.set_value(None)
-            self.timeedit.lineEdit().setText('--:--')
-      
-    def date(self):
-        return self.dateedit.get_value()
-    
-    def time(self):
-        text = str(self.timeedit.currentText())
-        if text=='--:--':
-            return None
-        parts = text.split(':')
-        return QtCore.QTime(int(parts[0]), int(parts[1]))
-      
-    def set_enabled(self, editable=True):
-        self.timeedit.setEnabled(editable)
-        self.dateedit.setEnabled(editable)
-
-    def set_field_attributes(self, editable = True,
-                                   background_color = None,
-                                   tooltip = None, **kwargs):
-        self.set_enabled(editable)
-        self.set_background_color(background_color)
-        self.dateedit.line_edit.setToolTip(six.text_type(tooltip or ''))
-
-    def set_background_color(self, background_color):
-        self.dateedit.set_background_color( background_color )
-        set_background_color_palette( self.timeedit.lineEdit(), background_color )
-=======
         self.setObjectName( field_name )
         import itertools
         self.nullable = nullable
@@ -237,7 +109,7 @@
         layout.setContentsMargins( 0, 0, 0, 0)
         layout.setSpacing(0)
 
-    @QtCore.pyqtSlot(QtCore.QString)
+    @QtCore.pyqtSlot(six.text_type)
     @QtCore.pyqtSlot(int)
     @QtCore.pyqtSlot()
     def editing_finished(self, _arg=None):
@@ -286,11 +158,10 @@
                                    tooltip = None, **kwargs):
         self.set_enabled(editable)
         self.set_background_color(background_color)
-        self.dateedit.line_edit.setToolTip(unicode(tooltip or ''))
+        self.dateedit.line_edit.setToolTip(six.text_type(tooltip or ''))
 
     def set_background_color(self, background_color):
         self.dateedit.set_background_color( background_color )
         set_background_color_palette( self.timeedit.lineEdit(), background_color )
->>>>>>> 485afab6
 
 
