--- conflicted
+++ resolved
@@ -28,15 +28,6 @@
 from .choiceseditor import ChoicesEditor
 
 no_choice = [(None, '')]
-<<<<<<< HEAD
-
-class OneToManyChoicesEditor(ChoicesEditor):
-  
-    def __init__(self, 
-                 parent, 
-                 target=None, 
-                 nullable=True, 
-=======
 
 class OneToManyChoicesEditor(ChoicesEditor):
 
@@ -44,7 +35,6 @@
                  parent,
                  target=None,
                  nullable=True,
->>>>>>> 485afab6
                  field_name='onetomanychoices',
                  **kwargs):
         super(OneToManyChoicesEditor, self).__init__(parent, **kwargs)
@@ -55,27 +45,13 @@
         post(self.get_choices, self.set_choices)
 
     def get_choices(self):
-<<<<<<< HEAD
         choices = [(o, six.text_type(o)) for o in self._target.query.all()]
-        # even if the field is required, the editor should be able to 
-=======
-        choices = [(o, unicode(o)) for o in self._target.query.all()]
         # even if the field is required, the editor should be able to
->>>>>>> 485afab6
         # handle None as a choice, for user convenience, None is put at
         # the end when required
         if self._nullable:
             return no_choice + choices
         else:
-<<<<<<< HEAD
-            return choices + no_choice
-        
-    def set_field_attributes(self, editable=True, **kwargs):
-        """Makes sure choices are not reset when changing the
-        field attributes"""
-        self.setEnabled(editable!=False)
-        
-=======
             return choices + no_choice
 
     def set_field_attributes(self, **fa):
@@ -84,7 +60,6 @@
         fa['choices'] = None
         super(OneToManyChoicesEditor, self).set_field_attributes(**fa)
 
->>>>>>> 485afab6
     def set_value(self, value):
         # post to make sure the set value occurs after the set choices
         post( lambda:value, super( OneToManyChoicesEditor, self ).set_value )
