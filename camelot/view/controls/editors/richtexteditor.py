#  ============================================================================
#
#  Copyright (C) 2007-2013 Conceptive Engineering bvba. All rights reserved.
#  www.conceptive.be / info@conceptive.be
#
#  This file is part of the Camelot Library.
#
#  This file may be used under the terms of the GNU General Public
#  License version 2.0 as published by the Free Software Foundation
#  and appearing in the file license.txt included in the packaging of
#  this file.  Please review this information to ensure GNU
#  General Public Licensing requirements will be met.
#
#  If you are unsure which license is appropriate for your use, please
#  visit www.python-camelot.com or contact info@conceptive.be
#
#  This file is provided AS IS with NO WARRANTY OF ANY KIND, INCLUDING THE
#  WARRANTY OF DESIGN, MERCHANTABILITY AND FITNESS FOR A PARTICULAR PURPOSE.
#
#  For use of this library in commercial applications, please contact
#  info@conceptive.be
#
#  ============================================================================
<<<<<<< HEAD

import six

from PyQt4 import QtGui
from PyQt4 import QtCore
from PyQt4.QtCore import Qt

from .wideeditor import WideEditor
from .customeditor import CustomEditor
from camelot.view.art import Icon

class CustomTextEdit(QtGui.QTextEdit):
    """
    A TextEdit editor that sends editingFinished events 
    when the text was changed and focus is lost.
    """

    editingFinished = QtCore.pyqtSignal()
    receivedFocus = QtCore.pyqtSignal()
    
    def __init__(self, parent):
        super(CustomTextEdit, self).__init__(parent)
        self._changed = False
        self.setTabChangesFocus( True )
        self.textChanged.connect( self._handle_text_changed )

    def focusInEvent(self, event):
        super(CustomTextEdit, self).focusInEvent( event )
        self.receivedFocus.emit()

    def focusOutEvent(self, event):
        if self._changed:
            self.editingFinished.emit()
        super(CustomTextEdit, self).focusOutEvent( event )

    def _handle_text_changed(self):
        self._changed = True

    def setTextChanged(self, state=True):
        self._changed = state

    def setHtml(self, html):
        QtGui.QTextEdit.setHtml(self, html)
        self._changed = False
                
class RichTextEditor(CustomEditor, WideEditor):

    def __init__(self, 
                 parent = None, 
                 field_name = 'richtext',
                 **kwargs):
        CustomEditor.__init__(self, parent)
        self.setObjectName( field_name )
        self.layout = QtGui.QVBoxLayout(self)
        self.layout.setSpacing(0)
        self.layout.setContentsMargins( 0, 0, 0, 0)
        self.setSizePolicy( QtGui.QSizePolicy.Expanding,
                            QtGui.QSizePolicy.Expanding )

        self.textedit = CustomTextEdit(self)

        self.initToolbar() # Has to be invoked before the connect's below.
        self.toolbar.hide() # Should only be visible when textedit is focused.
        
        self.textedit.editingFinished.connect(self.emit_editing_finished)
        self.textedit.receivedFocus.connect(self.toolbar.show)
        self.textedit.setAcceptRichText(True)
        
        # Layout
        self.layout.addWidget(self.toolbar)
        self.layout.addWidget(self.textedit)
        self.setLayout(self.layout)

        # Format
        self.textedit.setFontWeight(QtGui.QFont.Normal)
        self.textedit.setFontItalic(False)
        self.textedit.setFontUnderline(False)
        #self.textedit.setFocus(Qt.OtherFocusReason)
        self.update_alignment()
        self.textedit.currentCharFormatChanged.connect(self.update_format)
        self.textedit.cursorPositionChanged.connect(self.update_text)

    @QtCore.pyqtSlot()
    def emit_editing_finished(self):
        if self.textedit._changed:
            self.editingFinished.emit()

    def set_editable(self, editable):
        self.textedit.setReadOnly( not editable )

    def set_field_attributes(self, editable=True, background_color=None, **kwargs):
        self.set_editable(editable)
        self.set_background_color(background_color)
=======

from PyQt4 import QtGui
from PyQt4 import QtCore
from PyQt4.QtCore import Qt
from wideeditor import WideEditor
from customeditor import CustomEditor
from camelot.view.art import Icon

class CustomTextEdit(QtGui.QTextEdit):
    """
    A TextEdit editor that sends editingFinished events 
    when the text was changed and focus is lost.
    """

    editingFinished = QtCore.pyqtSignal()
    receivedFocus = QtCore.pyqtSignal()
    
    def __init__(self, parent):
        super(CustomTextEdit, self).__init__(parent)
        self._changed = False
        self.setTabChangesFocus( True )
        self.textChanged.connect( self._handle_text_changed )

    def focusInEvent(self, event):
        super(CustomTextEdit, self).focusInEvent( event )
        self.receivedFocus.emit()

    def focusOutEvent(self, event):
        if self._changed:
            self.editingFinished.emit()
        super(CustomTextEdit, self).focusOutEvent( event )

    def _handle_text_changed(self):
        self._changed = True

    def setTextChanged(self, state=True):
        self._changed = state

    def setHtml(self, html):
        QtGui.QTextEdit.setHtml(self, html)
        self._changed = False
                
class RichTextEditor(CustomEditor, WideEditor):

    def __init__(self, 
                 parent = None, 
                 field_name = 'richtext',
                 **kwargs):
        CustomEditor.__init__(self, parent)
        self.setObjectName( field_name )
        self.layout = QtGui.QVBoxLayout(self)
        self.layout.setSpacing(0)
        self.layout.setContentsMargins( 0, 0, 0, 0)
        self.setSizePolicy( QtGui.QSizePolicy.Expanding,
                            QtGui.QSizePolicy.Expanding )

        self.textedit = CustomTextEdit(self)

        self.initToolbar() # Has to be invoked before the connect's below.
        self.toolbar.hide() # Should only be visible when textedit is focused.
        
        self.textedit.editingFinished.connect(self.emit_editing_finished)
        self.textedit.receivedFocus.connect(self.toolbar.show)
        self.textedit.setAcceptRichText(True)
        
        # Layout
        self.layout.addWidget(self.toolbar)
        self.layout.addWidget(self.textedit)
        self.setLayout(self.layout)

        # Format
        self.textedit.setFontWeight(QtGui.QFont.Normal)
        self.textedit.setFontItalic(False)
        self.textedit.setFontUnderline(False)
        #self.textedit.setFocus(Qt.OtherFocusReason)
        self.update_alignment()
        self.textedit.currentCharFormatChanged.connect(self.update_format)
        self.textedit.cursorPositionChanged.connect(self.update_text)

    @QtCore.pyqtSlot()
    def emit_editing_finished(self):
        if self.textedit._changed:
            self.editingFinished.emit()

    def set_editable(self, editable):
        toolbar = self.findChild( QtGui.QToolBar )
        if toolbar:
            toolbar.setEnabled(editable)
        self.textedit.setEnabled(editable)
        self.textedit.setReadOnly( not editable )

    def set_field_attributes(self, editable=True, background_color=None, **kwargs):
        self.set_editable(editable)
        self.set_background_color(background_color)
>>>>>>> 485afab6

    def set_toolbar_hidden( self, hidden ):
        """Show or hide the toolbar, by default the toolbar is hidden until
        the user starts editing.
        :param hidden: `True` or `False`
        """
        toolbar = self.findChild( QtGui.QToolBar )
        if toolbar:
            toolbar.setHidden( hidden )
        
    def initToolbar(self):
        self.toolbar = QtGui.QToolBar(self)
        self.toolbar.setObjectName( 'toolbar' )
        self.toolbar.setOrientation(Qt.Horizontal)
        self.toolbar.setContentsMargins(0, 0, 0, 0)

        self.bold_button = QtGui.QToolButton(self)
        icon = Icon('tango/16x16/actions/format-text-bold.png').getQIcon()
        self.bold_button.setIcon(icon)
        self.bold_button.setAutoRaise(True)
        self.bold_button.setCheckable(True)
        self.bold_button.setFocusPolicy( Qt.ClickFocus )
        self.bold_button.setMaximumSize(QtCore.QSize(20, 20))
        self.bold_button.setShortcut(QtGui.QKeySequence('Ctrl+B'))
        self.bold_button.setToolTip('Bold')
        self.bold_button.clicked.connect(self.set_bold)

        self.italic_button = QtGui.QToolButton(self)
        icon = Icon('tango/16x16/actions/format-text-italic.png').getQIcon()
        self.italic_button.setIcon(icon)
        self.italic_button.setAutoRaise(True)
        self.italic_button.setCheckable(True)
        self.italic_button.setFocusPolicy( Qt.ClickFocus )
        self.italic_button.setMaximumSize(QtCore.QSize(20, 20))
        self.italic_button.setShortcut(QtGui.QKeySequence('Ctrl+I'))
        self.italic_button.setToolTip('Italic')
        self.italic_button.clicked.connect(self.set_italic)

        self.underline_button = QtGui.QToolButton(self)
        icon = Icon('tango/16x16/actions/format-text-underline.png').getQIcon()
        self.underline_button.setIcon(icon)
        self.underline_button.setAutoRaise(True)
        self.underline_button.setCheckable(True)
        self.underline_button.setFocusPolicy( Qt.ClickFocus )
        self.underline_button.setMaximumSize(QtCore.QSize(20, 20))
        self.underline_button.setShortcut(QtGui.QKeySequence('Ctrl+U'))
        self.underline_button.setToolTip('Underline')
        self.underline_button.clicked.connect(self.set_underline)

        self.copy_button = QtGui.QToolButton(self)
        icon = Icon('tango/16x16/actions/edit-copy.png').getQIcon()
        self.copy_button.setIcon(icon)
        self.copy_button.setAutoRaise(True)
        self.copy_button.setMaximumSize(QtCore.QSize(20, 20))
        self.copy_button.setFocusPolicy( Qt.ClickFocus )
        self.copy_button.setToolTip('Copy')
        self.copy_button.clicked.connect(self.textedit.copy)

        self.cut_button = QtGui.QToolButton(self)
        icon = Icon('tango/16x16/actions/edit-cut.png').getQIcon()
        self.cut_button.setIcon(icon)
        self.cut_button.setAutoRaise(True)
        self.cut_button.setMaximumSize(QtCore.QSize(20, 20))
        self.cut_button.setToolTip('Cut')
        self.cut_button.clicked.connect(self.textedit.cut)
        self.cut_button.setFocusPolicy( Qt.ClickFocus )

        self.paste_button = QtGui.QToolButton(self)
        icon = Icon('tango/16x16/actions/edit-paste.png').getQIcon()
        self.paste_button.setIcon(icon)
        self.paste_button.setAutoRaise(True)
        self.paste_button.setMaximumSize(QtCore.QSize(20, 20))
        self.paste_button.setFocusPolicy( Qt.ClickFocus )
        self.paste_button.setToolTip('Paste')
        self.paste_button.clicked.connect(self.textedit.paste)

        self.alignleft_button = QtGui.QToolButton(self)
        icon = Icon('tango/16x16/actions/format-justify-left.png').getQIcon()
        self.alignleft_button.setIcon(icon)
        self.alignleft_button.setAutoRaise(True)
        self.alignleft_button.setCheckable(True)
        self.alignleft_button.setMaximumSize(QtCore.QSize(20, 20))
        self.alignleft_button.setFocusPolicy( Qt.ClickFocus )
        self.alignleft_button.setToolTip('Align left')
        self.alignleft_button.clicked.connect(self.set_alignleft)

        self.aligncenter_button = QtGui.QToolButton(self)
        icon = Icon('tango/16x16/actions/format-justify-center.png').getQIcon()
        self.aligncenter_button.setIcon(icon)
        self.aligncenter_button.setAutoRaise(True)
        self.aligncenter_button.setCheckable(True)
        self.aligncenter_button.setMaximumSize(QtCore.QSize(20, 20))
        self.aligncenter_button.setFocusPolicy( Qt.ClickFocus )
        self.aligncenter_button.setToolTip('Align Center')
        self.aligncenter_button.clicked.connect(self.set_aligncenter)

        self.alignright_button = QtGui.QToolButton(self)
        icon = Icon('tango/16x16/actions/format-justify-right.png').getQIcon()
        self.alignright_button.setIcon(icon)
        self.alignright_button.setAutoRaise(True)
        self.alignright_button.setCheckable(True)
        self.alignright_button.setMaximumSize(QtCore.QSize(20, 20))
        self.alignright_button.setFocusPolicy( Qt.ClickFocus )
        self.alignright_button.setToolTip('Align Right')
        self.alignright_button.clicked.connect(self.set_alignright)

        self.zoomin_button = QtGui.QToolButton(self)
        icon = Icon('tango/16x16/actions/list-add.png').getQIcon()
        self.zoomin_button.setIcon(icon)
        self.zoomin_button.setAutoRaise(True)
        self.zoomin_button.setCheckable(True)
        self.zoomin_button.setMaximumSize(QtCore.QSize(20, 20))
        self.zoomin_button.setFocusPolicy( Qt.ClickFocus )
        self.zoomin_button.setToolTip('Zoom in')
        self.zoomin_button.clicked.connect(self.zoomin)
        
        self.zoomout_button = QtGui.QToolButton(self)
        icon = Icon('tango/16x16/actions/list-remove.png').getQIcon()
        self.zoomout_button.setIcon(icon)
        self.zoomout_button.setAutoRaise(True)
        self.zoomout_button.setCheckable(True)
        self.zoomout_button.setMaximumSize(QtCore.QSize(20, 20))
        self.zoomout_button.setFocusPolicy( Qt.ClickFocus )
        self.zoomout_button.setToolTip('Zoom out')
        self.zoomout_button.clicked.connect(self.zoomout)
        
        self.color_button = QtGui.QToolButton(self)
        self.color_button.setAutoRaise(True)
        self.color_button.setMaximumSize(QtCore.QSize(20, 20))
        self.color_button.setFocusPolicy( Qt.ClickFocus )
        self.color_button.setToolTip('Color')
        self.color_button.clicked.connect(self.set_color)

        self.toolbar.addWidget(self.copy_button)
        self.toolbar.addWidget(self.cut_button)
        self.toolbar.addWidget(self.paste_button)
        self.toolbar.addSeparator()
        self.toolbar.addWidget(self.bold_button)
        self.toolbar.addWidget(self.italic_button)
        self.toolbar.addWidget(self.underline_button)
        self.toolbar.addSeparator()
        self.toolbar.addWidget(self.alignleft_button)
        self.toolbar.addWidget(self.aligncenter_button)
        self.toolbar.addWidget(self.alignright_button)
        self.toolbar.addSeparator()
        self.toolbar.addWidget(self.color_button)
        self.toolbar.addSeparator()
        self.toolbar.addWidget(self.zoomin_button)
        self.toolbar.addWidget(self.zoomout_button)

    #
    # Button methods
    #
    def set_bold(self):
        if self.bold_button.isChecked():
            self.textedit.setFocus(Qt.OtherFocusReason)
            self.textedit.setFontWeight(QtGui.QFont.Bold)
        else:
            self.textedit.setFocus(Qt.OtherFocusReason)
            self.textedit.setFontWeight(QtGui.QFont.Normal)

    def set_italic(self, bool):
        if bool:
            self.textedit.setFocus(Qt.OtherFocusReason)
            self.textedit.setFontItalic(True)
        else:
            self.textedit.setFocus(Qt.OtherFocusReason)
            self.textedit.setFontItalic(False)

    def set_underline(self, bool):
        if bool:
            self.textedit.setFocus(Qt.OtherFocusReason)
            self.textedit.setFontUnderline(True)
        else:
            self.textedit.setFocus(Qt.OtherFocusReason)
            self.textedit.setFontUnderline(False)

    def zoomin( self ):
        self.textedit.zoomIn()
        self.textedit.setFocus(Qt.OtherFocusReason)

    def zoomout( self ):
        self.textedit.zoomOut()
        self.textedit.setFocus(Qt.OtherFocusReason)

    def set_alignleft(self, bool):
        if bool:
            self.textedit.setFocus(Qt.OtherFocusReason)
            self.textedit.setAlignment(Qt.AlignLeft)
        self.update_alignment(Qt.AlignLeft)

    def set_aligncenter(self, bool):
        if bool:
            self.textedit.setFocus(Qt.OtherFocusReason)
            self.textedit.setAlignment(Qt.AlignCenter)
        self.update_alignment(Qt.AlignCenter)

    def set_alignright(self, bool):
        if bool:
            self.textedit.setFocus(Qt.OtherFocusReason)
            self.textedit.setAlignment(Qt.AlignRight)
        self.update_alignment(Qt.AlignRight)

    def update_alignment(self, al=None):
        if al is None:
            al = self.textedit.alignment()
        if al == Qt.AlignLeft:
            self.alignleft_button.setChecked(True)
            self.aligncenter_button.setChecked(False)
            self.alignright_button.setChecked(False)
        elif al == Qt.AlignCenter:
            self.aligncenter_button.setChecked(True)
            self.alignleft_button.setChecked(False)
            self.alignright_button.setChecked(False)
        elif al == Qt.AlignRight:
            self.alignright_button.setChecked(True)
            self.alignleft_button.setChecked(False)
            self.aligncenter_button.setChecked(False)

    def set_color(self):
        color = QtGui.QColorDialog.getColor(self.textedit.textColor())
        if color.isValid():
            self.textedit.setFocus(Qt.OtherFocusReason)
            self.textedit.setTextColor(color)
            pixmap = QtGui.QPixmap(16, 16)
            pixmap.fill(color)
            self.color_button.setIcon(QtGui.QIcon(pixmap))

    def update_color(self):
        color = self.textedit.textColor()
        pixmap = QtGui.QPixmap(16, 16)
        pixmap.fill(color)
        self.color_button.setIcon(QtGui.QIcon(pixmap))

    def update_format(self, format):
        font = format.font()
        self.bold_button.setChecked(font.bold())
        self.italic_button.setChecked(font.italic())
        self.underline_button.setChecked(font.underline())
        self.update_alignment(self.textedit.alignment())

    def update_text(self):
        self.update_alignment()
        self.update_color()

    def get_value(self):
        from xml.dom import minidom
        tree = minidom.parseString(six.text_type(self.textedit.toHtml()).encode('utf-8'))
        value = u''.join([node.toxml() for node in tree.getElementsByTagName('html')[0].getElementsByTagName('body')[0].childNodes])
        return CustomEditor.get_value(self) or value

    def set_document( self, document ):
        """
        :param document: a :class:`QtGui.QTextDocument` object.        
        """
        self.textedit.setDocument( document )
        
    def set_value( self, value ):
        value = CustomEditor.set_value(self, value)
        if value!=None:
            if six.text_type(self.textedit.toHtml())!=value:
                self.update_alignment()
                self.textedit.setHtml(value)
                self.update_color()
        else:
            self.textedit.clear()
<|MERGE_RESOLUTION|>--- conflicted
+++ resolved
@@ -21,7 +21,6 @@
 #  info@conceptive.be
 #
 #  ============================================================================
-<<<<<<< HEAD
 
 import six
 
@@ -110,97 +109,6 @@
             self.editingFinished.emit()
 
     def set_editable(self, editable):
-        self.textedit.setReadOnly( not editable )
-
-    def set_field_attributes(self, editable=True, background_color=None, **kwargs):
-        self.set_editable(editable)
-        self.set_background_color(background_color)
-=======
-
-from PyQt4 import QtGui
-from PyQt4 import QtCore
-from PyQt4.QtCore import Qt
-from wideeditor import WideEditor
-from customeditor import CustomEditor
-from camelot.view.art import Icon
-
-class CustomTextEdit(QtGui.QTextEdit):
-    """
-    A TextEdit editor that sends editingFinished events 
-    when the text was changed and focus is lost.
-    """
-
-    editingFinished = QtCore.pyqtSignal()
-    receivedFocus = QtCore.pyqtSignal()
-    
-    def __init__(self, parent):
-        super(CustomTextEdit, self).__init__(parent)
-        self._changed = False
-        self.setTabChangesFocus( True )
-        self.textChanged.connect( self._handle_text_changed )
-
-    def focusInEvent(self, event):
-        super(CustomTextEdit, self).focusInEvent( event )
-        self.receivedFocus.emit()
-
-    def focusOutEvent(self, event):
-        if self._changed:
-            self.editingFinished.emit()
-        super(CustomTextEdit, self).focusOutEvent( event )
-
-    def _handle_text_changed(self):
-        self._changed = True
-
-    def setTextChanged(self, state=True):
-        self._changed = state
-
-    def setHtml(self, html):
-        QtGui.QTextEdit.setHtml(self, html)
-        self._changed = False
-                
-class RichTextEditor(CustomEditor, WideEditor):
-
-    def __init__(self, 
-                 parent = None, 
-                 field_name = 'richtext',
-                 **kwargs):
-        CustomEditor.__init__(self, parent)
-        self.setObjectName( field_name )
-        self.layout = QtGui.QVBoxLayout(self)
-        self.layout.setSpacing(0)
-        self.layout.setContentsMargins( 0, 0, 0, 0)
-        self.setSizePolicy( QtGui.QSizePolicy.Expanding,
-                            QtGui.QSizePolicy.Expanding )
-
-        self.textedit = CustomTextEdit(self)
-
-        self.initToolbar() # Has to be invoked before the connect's below.
-        self.toolbar.hide() # Should only be visible when textedit is focused.
-        
-        self.textedit.editingFinished.connect(self.emit_editing_finished)
-        self.textedit.receivedFocus.connect(self.toolbar.show)
-        self.textedit.setAcceptRichText(True)
-        
-        # Layout
-        self.layout.addWidget(self.toolbar)
-        self.layout.addWidget(self.textedit)
-        self.setLayout(self.layout)
-
-        # Format
-        self.textedit.setFontWeight(QtGui.QFont.Normal)
-        self.textedit.setFontItalic(False)
-        self.textedit.setFontUnderline(False)
-        #self.textedit.setFocus(Qt.OtherFocusReason)
-        self.update_alignment()
-        self.textedit.currentCharFormatChanged.connect(self.update_format)
-        self.textedit.cursorPositionChanged.connect(self.update_text)
-
-    @QtCore.pyqtSlot()
-    def emit_editing_finished(self):
-        if self.textedit._changed:
-            self.editingFinished.emit()
-
-    def set_editable(self, editable):
         toolbar = self.findChild( QtGui.QToolBar )
         if toolbar:
             toolbar.setEnabled(editable)
@@ -210,7 +118,6 @@
     def set_field_attributes(self, editable=True, background_color=None, **kwargs):
         self.set_editable(editable)
         self.set_background_color(background_color)
->>>>>>> 485afab6
 
     def set_toolbar_hidden( self, hidden ):
         """Show or hide the toolbar, by default the toolbar is hidden until
