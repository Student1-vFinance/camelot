--- conflicted
+++ resolved
@@ -204,10 +204,6 @@
         if None not in (minimum, maximum):
             spinBox.setRange(minimum-1, maximum)
         spinBox.setGroupSeparatorShown(True)
-<<<<<<< HEAD
-=======
-        self.update_actions()
->>>>>>> d522f90e
 
     def set_value(self, value):
         value = CustomEditor.set_value(self, value)
