#  ============================================================================
#
#  Copyright (C) 2007-2013 Conceptive Engineering bvba. All rights reserved.
#  www.conceptive.be / info@conceptive.be
#
#  This file is part of the Camelot Library.
#
#  This file may be used under the terms of the GNU General Public
#  License version 2.0 as published by the Free Software Foundation
#  and appearing in the file license.txt included in the packaging of
#  this file.  Please review this information to ensure GNU
#  General Public Licensing requirements will be met.
#
#  If you are unsure which license is appropriate for your use, please
#  visit www.python-camelot.com or contact info@conceptive.be
#
#  This file is provided AS IS with NO WARRANTY OF ANY KIND, INCLUDING THE
#  WARRANTY OF DESIGN, MERCHANTABILITY AND FITNESS FOR A PARTICULAR PURPOSE.
#
#  For use of this library in commercial applications, please contact
#  info@conceptive.be
#
#  ============================================================================

from PyQt4 import QtGui
from PyQt4 import QtCore
from PyQt4.QtCore import Qt

import six

from .customeditor import CustomEditor, set_background_color_palette, draw_tooltip_visualization
from camelot.view.art import Icon
from camelot.core import constants

class CustomDoubleSpinBox(QtGui.QDoubleSpinBox):
    """Spinbox that doesn't accept mouse scrolling as input"""
    
    def __init__(self, option = None, parent = None):
        self._option = option
        self._locale = QtCore.QLocale()        
        super(CustomDoubleSpinBox, self).__init__(parent)
    
    def wheelEvent(self, wheel_event):
        wheel_event.ignore()
        
    def keyPressEvent(self, key_event):
        # Disable the default behaviour when pressing the up or down arrow
        # which would respectively increment and decrement the value
        # inside the spinbox. This custom behaviour is only applicable
        # when being displayed inside a table view, hence the version check.
        # By ignoring key_event, the table view itself is scrolled instead.
        if self._option and self._option.version != 5 and key_event.key() in (Qt.Key_Up, Qt.Key_Down):
            key_event.ignore()
        else:
            decimal_point = QtCore.QLocale.system().decimalPoint()
            # Make sure that the Period key on the numpad is *always* 
            # represented by the systems locale decimal separator to 
            # facilitate user input.
            if key_event.key() == Qt.Key_Period and decimal_point.six.text_type() != Qt.Key_Period:
                # Dynamically build a 'new' event that holds this locales decimal separator
                new_key_event = QtGui.QKeyEvent( key_event.type(),
                                                 decimal_point.six.text_type(),
                                                 key_event.modifiers(),
                                                 QtCore.QString(decimal_point) )
                key_event.accept() # Block 'old' event
                QtGui.QApplication.sendEvent(self, new_key_event)
            # Propagate all other events to the super class
            else:
                super(CustomDoubleSpinBox, self).keyPressEvent(key_event)

    def textFromValue(self, value):
<<<<<<< HEAD
        text = six.text_type( self._locale.toString( float(value), 
=======
        if value==self.minimum():
            return ''
        text = unicode( self._locale.toString( float(value), 
>>>>>>> db79b135
                                               'f', 
                                               self.decimals() ) )
        return text
    
    def validate(self, input, pos):
        if len(unicode(input).strip())==0:
            return (QtGui.QValidator.Acceptable, pos)
        return super(CustomDoubleSpinBox, self).validate(input, pos)
    
    def valueFromText(self, text):
        if len(unicode(text).strip())==0:
            return self.minimum()
        return super(CustomDoubleSpinBox, self).valueFromText(text)
        
    def paintEvent(self, event):
        super(CustomDoubleSpinBox, self).paintEvent(event)
        if self.toolTip():
            draw_tooltip_visualization(self)

class FloatEditor(CustomEditor):
    """Widget for editing a float field, with a calculator button.  
    The calculator button can be turned of with the **calculator** field
    attribute.
    """

    calculator_icon = Icon('tango/16x16/apps/accessories-calculator.png')
    
    def __init__(self, parent,
                       minimum = constants.camelot_minfloat,
                       maximum = constants.camelot_maxfloat,
                       calculator = True,
                       decimal = False, 
                       option = None,
                       field_name = 'float',
                       **kwargs):
        CustomEditor.__init__(self, parent)
        self.setObjectName( field_name )
        self.setSizePolicy( QtGui.QSizePolicy.Preferred,
                            QtGui.QSizePolicy.Fixed )        
        self._decimal = decimal
        self._calculator = calculator
        action = QtGui.QAction(self)
        action.setShortcut( QtGui.QKeySequence( Qt.Key_F4 ) )
        self.setFocusPolicy(Qt.StrongFocus)
        self.spinBox = CustomDoubleSpinBox(option, parent)

        self.spinBox.setRange(minimum-1, maximum)
        self.spinBox.setDecimals(2)
        self.spinBox.setAlignment(Qt.AlignRight|Qt.AlignVCenter)

        self.spinBox.addAction(action)
        self.calculatorButton = QtGui.QToolButton()
        self.calculatorButton.setIcon( self.calculator_icon.getQIcon() )
        self.calculatorButton.setAutoRaise(True)
        self.calculatorButton.setFixedHeight(self.get_height())
        self.calculatorButton.setToolTip('Calculator F4')
        self.calculatorButton.setFocusPolicy(Qt.ClickFocus)

        self.calculatorButton.clicked.connect(
            lambda:self.popupCalculator(self.spinBox.value())
        )
        action.triggered.connect(
            lambda:self.popupCalculator(self.spinBox.value())
        )
        self.spinBox.editingFinished.connect( self.spinbox_editing_finished )

        self.releaseKeyboard()

        layout = QtGui.QHBoxLayout()
        layout.setContentsMargins( 0, 0, 0, 0)
        layout.setSpacing(0)
        layout.addWidget(self.spinBox)
        layout.addWidget(self.calculatorButton)
        self.setFocusProxy(self.spinBox)
        self.setLayout(layout)

    def set_field_attributes(self, editable = True,
                                   background_color = None,
                                   tooltip = None,
                                   prefix = '',
                                   suffix = '',
                                   precision = 2,
                                   single_step = 1.0, **kwargs):
        self.set_enabled(editable)
        self.set_background_color(background_color)
        self.spinBox.setToolTip(six.text_type(tooltip or ''))
        self.spinBox.setPrefix(u'%s '%(six.text_type(prefix or '').lstrip()))
        self.spinBox.setSuffix(u' %s'%(six.text_type(suffix or '').rstrip()))
        self.spinBox.setSingleStep(single_step)
        if self.spinBox.decimals() != precision:
            self.spinBox.setDecimals( precision )

    def set_value(self, value):
        value = CustomEditor.set_value(self, value)
        if value is None:
            self.spinBox.setValue(self.spinBox.minimum())
        else:
            self.spinBox.setValue(float(value))

    def get_value(self):
        value_loading = CustomEditor.get_value(self)
        if value_loading is not None:
            return value_loading

        self.spinBox.interpretText()
        value = self.spinBox.value()
        if value==self.spinBox.minimum():
            return None
        elif self._decimal:
            import decimal
            return decimal.Decimal('%.*f' % (self.spinBox.decimals(), value))
        return value

    def set_enabled(self, editable=True):
        self.spinBox.setReadOnly(not editable)
        self.spinBox.setEnabled(editable)
        self.calculatorButton.setVisible(editable and self._calculator)
        if editable:
            self.spinBox.setButtonSymbols(QtGui.QAbstractSpinBox.UpDownArrows)
        else:
            self.spinBox.setButtonSymbols(QtGui.QAbstractSpinBox.NoButtons)

    def popupCalculator(self, value):
        from camelot.view.controls.calculator import Calculator
        calculator = Calculator(self)
        calculator.setValue(value)
        calculator.calculation_finished_signal.connect( self.calculation_finished )
        calculator.exec_()

    @QtCore.pyqtSlot(six.text_type)
    def calculation_finished(self, value):
        self.spinBox.setValue(float(six.text_type(value)))
        self.editingFinished.emit()

    @QtCore.pyqtSlot()
    def spinbox_editing_finished(self):
        self.editingFinished.emit()

    def set_background_color(self, background_color):
        #
        # WARNING : Changing this code requires extensive testing of all editors
        # in all states on all platforms (Mac, Linux, Win XP, Win Vista, Win 7)
        #
        # There seems to be a bug in Windows QStyle that requires the spinbox as
        # well as its line edit to require the bgcolor to be set, was however 
        # unable to reproduce this properly in a test case
        #
        set_background_color_palette( self.spinBox.lineEdit(), background_color )
        set_background_color_palette( self.spinBox, background_color )

<|MERGE_RESOLUTION|>--- conflicted
+++ resolved
@@ -69,13 +69,8 @@
                 super(CustomDoubleSpinBox, self).keyPressEvent(key_event)
 
     def textFromValue(self, value):
-<<<<<<< HEAD
-        text = six.text_type( self._locale.toString( float(value), 
-=======
         if value==self.minimum():
             return ''
-        text = unicode( self._locale.toString( float(value), 
->>>>>>> db79b135
                                                'f', 
                                                self.decimals() ) )
         return text
