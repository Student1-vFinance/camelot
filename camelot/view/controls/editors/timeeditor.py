#  ============================================================================
#
#  Copyright (C) 2007-2016 Conceptive Engineering bvba.
#  www.conceptive.be / info@conceptive.be
#
#  Redistribution and use in source and binary forms, with or without
#  modification, are permitted provided that the following conditions are met:
#      * Redistributions of source code must retain the above copyright
#        notice, this list of conditions and the following disclaimer.
#      * Redistributions in binary form must reproduce the above copyright
#        notice, this list of conditions and the following disclaimer in the
#        documentation and/or other materials provided with the distribution.
#      * Neither the name of Conceptive Engineering nor the
#        names of its contributors may be used to endorse or promote products
#        derived from this software without specific prior written permission.
#  
#  THIS SOFTWARE IS PROVIDED BY THE COPYRIGHT HOLDERS AND CONTRIBUTORS "AS IS" AND
#  ANY EXPRESS OR IMPLIED WARRANTIES, INCLUDING, BUT NOT LIMITED TO, THE IMPLIED
#  WARRANTIES OF MERCHANTABILITY AND FITNESS FOR A PARTICULAR PURPOSE ARE
#  DISCLAIMED. IN NO EVENT SHALL <COPYRIGHT HOLDER> BE LIABLE FOR ANY
#  DIRECT, INDIRECT, INCIDENTAL, SPECIAL, EXEMPLARY, OR CONSEQUENTIAL DAMAGES
#  (INCLUDING, BUT NOT LIMITED TO, PROCUREMENT OF SUBSTITUTE GOODS OR SERVICES;
#  LOSS OF USE, DATA, OR PROFITS; OR BUSINESS INTERRUPTION) HOWEVER CAUSED AND
#  ON ANY THEORY OF LIABILITY, WHETHER IN CONTRACT, STRICT LIABILITY, OR TORT
#  (INCLUDING NEGLIGENCE OR OTHERWISE) ARISING IN ANY WAY OUT OF THE USE OF THIS
#  SOFTWARE, EVEN IF ADVISED OF THE POSSIBILITY OF SUCH DAMAGE.
#
#  ============================================================================
import datetime



from ....core.qt import QtWidgets, QtCore
from .customeditor import AbstractCustomEditor, set_background_color_palette
from camelot.core import constants

class TimeEditor(QtWidgets.QTimeEdit, AbstractCustomEditor):

<<<<<<< HEAD
    actionTriggered = QtCore.qt_signal(list)
=======
    actionTriggered = QtCore.qt_signal(list, object)
>>>>>>> 4bd01c56

    def __init__(self, 
                 parent,
                 editable = True,
                 field_name = 'time',
                 format = constants.camelot_time_format, **kwargs):
        QtWidgets.QTimeEdit.__init__(self, parent)
        AbstractCustomEditor.__init__(self)
        self.setObjectName( field_name )
        self.setDisplayFormat(format)
        self.setEnabled(editable)

    def set_value(self, value):
        value = AbstractCustomEditor.set_value(self, value)
        if value:
            self.setTime(value)
        else:
            self.setTime(self.minimumTime())
            
    def get_value(self):
        value = self.time()
        value = datetime.time(hour=value.hour(),
                              minute=value.minute(),
                              second=value.second())
        return AbstractCustomEditor.get_value(self) or value
        
    def set_field_attributes(self, **kwargs):
        super(TimeEditor, self).set_field_attributes(**kwargs)
        self.set_enabled(kwargs.get('editable', False))
        self.setToolTip(str(kwargs.get('tooltip') or ''))
      
    def set_enabled(self, editable=True):
        self.setEnabled(editable)

    def set_background_color( self, background_color ):
        set_background_color_palette( self.lineEdit(), background_color )



<|MERGE_RESOLUTION|>--- conflicted
+++ resolved
@@ -36,11 +36,7 @@
 
 class TimeEditor(QtWidgets.QTimeEdit, AbstractCustomEditor):
 
-<<<<<<< HEAD
-    actionTriggered = QtCore.qt_signal(list)
-=======
     actionTriggered = QtCore.qt_signal(list, object)
->>>>>>> 4bd01c56
 
     def __init__(self, 
                  parent,
