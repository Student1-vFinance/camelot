--- conflicted
+++ resolved
@@ -153,27 +153,20 @@
                 value = None
         return CustomEditor.get_value(self) or value
 
-<<<<<<< HEAD
-    def set_field_attributes(self, editable = True,
-                                   background_color = None,
-                                   tooltip = None, **kwargs):
+    def set_field_attributes(self, **kwargs):
+        super(DateEditor, self).set_field_attributes(**kwargs)
         line_edit = self.findChild(QtGui.QWidget, 'line_edit')
         if line_edit is not None:
-            self.set_enabled(editable)
-            self.set_background_color(background_color)
-            line_edit.setToolTip(six.text_type(tooltip or ''))
-=======
-    def set_field_attributes(self, **kwargs):
-        super(DateEditor, self).set_field_attributes(**kwargs)
-        self.set_enabled(kwargs.get('editable', False))
-        self.line_edit.setToolTip(six.text_type(kwargs.get('tooltip', '')))
->>>>>>> b2130d5b
+            self.set_enabled(kwargs.get('editable', False))
+            line_edit.setToolTip(six.text_type(kwargs.get('tooltip', '')))
 
     def set_background_color(self, background_color):
         set_background_color_palette( self.line_edit, background_color )
 
     def set_enabled(self, editable=True):
-        self.line_edit.setEnabled(editable)
+        line_edit = self.findChild(QtGui.QWidget, 'line_edit')
+        if line_edit is not None:
+            line_edit.setEnabled(editable) 
         if editable:
             self.special_date.show()
         else:
