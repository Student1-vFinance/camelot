#  ============================================================================
#
#  Copyright (C) 2007-2016 Conceptive Engineering bvba.
#  www.conceptive.be / info@conceptive.be
#
#  Redistribution and use in source and binary forms, with or without
#  modification, are permitted provided that the following conditions are met:
#      * Redistributions of source code must retain the above copyright
#        notice, this list of conditions and the following disclaimer.
#      * Redistributions in binary form must reproduce the above copyright
#        notice, this list of conditions and the following disclaimer in the
#        documentation and/or other materials provided with the distribution.
#      * Neither the name of Conceptive Engineering nor the
#        names of its contributors may be used to endorse or promote products
#        derived from this software without specific prior written permission.
#  
#  THIS SOFTWARE IS PROVIDED BY THE COPYRIGHT HOLDERS AND CONTRIBUTORS "AS IS" AND
#  ANY EXPRESS OR IMPLIED WARRANTIES, INCLUDING, BUT NOT LIMITED TO, THE IMPLIED
#  WARRANTIES OF MERCHANTABILITY AND FITNESS FOR A PARTICULAR PURPOSE ARE
#  DISCLAIMED. IN NO EVENT SHALL <COPYRIGHT HOLDER> BE LIABLE FOR ANY
#  DIRECT, INDIRECT, INCIDENTAL, SPECIAL, EXEMPLARY, OR CONSEQUENTIAL DAMAGES
#  (INCLUDING, BUT NOT LIMITED TO, PROCUREMENT OF SUBSTITUTE GOODS OR SERVICES;
#  LOSS OF USE, DATA, OR PROFITS; OR BUSINESS INTERRUPTION) HOWEVER CAUSED AND
#  ON ANY THEORY OF LIABILITY, WHETHER IN CONTRACT, STRICT LIABILITY, OR TORT
#  (INCLUDING NEGLIGENCE OR OTHERWISE) ARISING IN ANY WAY OUT OF THE USE OF THIS
#  SOFTWARE, EVEN IF ADVISED OF THE POSSIBILITY OF SUCH DAMAGE.
#
#  ============================================================================


from ...core.qt import QtGui, QtWidgets, Qt


class FieldLabel(QtWidgets.QLabel):
    """A Label widget used to display the name of a field on a form.
    This label provides the user with the possibility to change the translation
    of the label and review its field attributes.
    """
    
    font_width = None
    font = None
    bold_font = None
    
    def __init__(self, text, parent):
        """
        :param text: user translatable string to be used as field label
        :param parent: the parent widget
        
        Field labels should be created with a parent since setting the
        field attributes might 'visualize' them, so they could appear as
        'ghost' windows when they have no parent
        """
        super().__init__(str(text), parent)
        if FieldLabel.font_width == None:
            FieldLabel.font = QtWidgets.QApplication.font()
            FieldLabel.bold_font = QtWidgets.QApplication.font()
            FieldLabel.bold_font.setBold(True)
<<<<<<< HEAD
            FieldLabel.font_width = QtGui.QFontMetrics(FieldLabel.font).size( Qt.TextFlag.TextSingleLine, 'A' ).width()
        show_field_attributes_action = QtGui.QAction(_('View attributes'), self)
        show_field_attributes_action.triggered.connect( self.show_field_attributes )
        self.addAction(show_field_attributes_action)
        self._field_name = field_name
        self._admin = admin
        self._field_attributes = dict()
        
    #def sizeHint( self ):
        #size_hint = super(FieldLabel, self).sizeHint()
        #size_hint.setWidth( self.font_width * max( 20, len( self._field_name ) ) )
        #return size_hint
    
    def get_value(self):
        return None
    
    def get_field_attributes(self):
        return self._field_attributes
    
=======
            FieldLabel.font_width = QtGui.QFontMetrics(FieldLabel.font).size( Qt.TextSingleLine, 'A' ).width()

>>>>>>> 10a0b88b
    def set_field_attributes(self, **kwargs):
        # required fields font is bold
        nullable = kwargs.get('nullable', True)
        self.setVisible(kwargs.get('visible', True))
        if not nullable:
            self.setFont(self.bold_font)
        else:
            self.setFont(self.font)<|MERGE_RESOLUTION|>--- conflicted
+++ resolved
@@ -55,30 +55,8 @@
             FieldLabel.font = QtWidgets.QApplication.font()
             FieldLabel.bold_font = QtWidgets.QApplication.font()
             FieldLabel.bold_font.setBold(True)
-<<<<<<< HEAD
             FieldLabel.font_width = QtGui.QFontMetrics(FieldLabel.font).size( Qt.TextFlag.TextSingleLine, 'A' ).width()
-        show_field_attributes_action = QtGui.QAction(_('View attributes'), self)
-        show_field_attributes_action.triggered.connect( self.show_field_attributes )
-        self.addAction(show_field_attributes_action)
-        self._field_name = field_name
-        self._admin = admin
-        self._field_attributes = dict()
-        
-    #def sizeHint( self ):
-        #size_hint = super(FieldLabel, self).sizeHint()
-        #size_hint.setWidth( self.font_width * max( 20, len( self._field_name ) ) )
-        #return size_hint
     
-    def get_value(self):
-        return None
-    
-    def get_field_attributes(self):
-        return self._field_attributes
-    
-=======
-            FieldLabel.font_width = QtGui.QFontMetrics(FieldLabel.font).size( Qt.TextSingleLine, 'A' ).width()
-
->>>>>>> 10a0b88b
     def set_field_attributes(self, **kwargs):
         # required fields font is bold
         nullable = kwargs.get('nullable', True)
