#  ============================================================================
#
#  Copyright (C) 2007-2016 Conceptive Engineering bvba.
#  www.conceptive.be / info@conceptive.be
#
#  Redistribution and use in source and binary forms, with or without
#  modification, are permitted provided that the following conditions are met:
#      * Redistributions of source code must retain the above copyright
#        notice, this list of conditions and the following disclaimer.
#      * Redistributions in binary form must reproduce the above copyright
#        notice, this list of conditions and the following disclaimer in the
#        documentation and/or other materials provided with the distribution.
#      * Neither the name of Conceptive Engineering nor the
#        names of its contributors may be used to endorse or promote products
#        derived from this software without specific prior written permission.
#  
#  THIS SOFTWARE IS PROVIDED BY THE COPYRIGHT HOLDERS AND CONTRIBUTORS "AS IS" AND
#  ANY EXPRESS OR IMPLIED WARRANTIES, INCLUDING, BUT NOT LIMITED TO, THE IMPLIED
#  WARRANTIES OF MERCHANTABILITY AND FITNESS FOR A PARTICULAR PURPOSE ARE
#  DISCLAIMED. IN NO EVENT SHALL <COPYRIGHT HOLDER> BE LIABLE FOR ANY
#  DIRECT, INDIRECT, INCIDENTAL, SPECIAL, EXEMPLARY, OR CONSEQUENTIAL DAMAGES
#  (INCLUDING, BUT NOT LIMITED TO, PROCUREMENT OF SUBSTITUTE GOODS OR SERVICES;
#  LOSS OF USE, DATA, OR PROFITS; OR BUSINESS INTERRUPTION) HOWEVER CAUSED AND
#  ON ANY THEORY OF LIABILITY, WHETHER IN CONTRACT, STRICT LIABILITY, OR TORT
#  (INCLUDING NEGLIGENCE OR OTHERWISE) ARISING IN ANY WAY OUT OF THE USE OF THIS
#  SOFTWARE, EVEN IF ADVISED OF THE POSSIBILITY OF SUCH DAMAGE.
#
#  ============================================================================
import json
import os

from dataclasses import dataclass

from ...core.qt import QtWidgets, QtCore, variant_to_py, py_to_variant, qt_api



from camelot.admin.action import ActionStep
from camelot.view.action_runner import hide_progress_dialog
from camelot.core.exception import CancelRequest
from camelot.core.utils import ugettext as _
from ...core.serializable import DataclassSerializable


@dataclass
class SelectFile( ActionStep, DataclassSerializable ):
    """Select one or more files to open
    
    :param file_name_filter: Filter on the names of the files that can
        be selected, such as 'All files (*)'.  
        See :class:`QtWidgets.QFileDialog` for more documentation.
    
    .. attribute:: single
    
        defaults to :const:`True`, set to :const:`False` if selection
        of multiple files is allowed
         
    .. attribute:: caption

        The text to display to the user
        
    The :keyword:`yield` statement of :class:`SelectFile` returns a list
    of selected file names.  This list has only one element when single is
    set to :const:`True`.  Raises a 
    :class:`camelot.core.exception.CancelRequest` when no file was selected.
    
    This action step stores its last location into the :class:`QtCore.QSettings` 
    and uses it as the initial location the next time it is invoked.
    """

    file_name_filter: str = ''

    caption = _('Open')

    def __post_init__(self):
        self.single = True

    @classmethod
    def gui_run(cls, gui_context, serialized_step):
        step = json.loads(serialized_step)
        settings = QtCore.QSettings()
        datasource = settings.value('datasource')
        # we have no guarantee on what is inside datasource
        try:
            directory = str(variant_to_py(datasource))
            directory = os.path.dirname(directory)
        except TypeError:
            directory = ''
        if step["single"]:
            get_filename = QtWidgets.QFileDialog.getOpenFileName
        else:
            get_filename = QtWidgets.QFileDialog.getOpenFileNames
        with hide_progress_dialog( gui_context ):
            selected = get_filename(parent=gui_context.workspace,
                                    caption=str(cls.caption),
                                    directory=directory,
<<<<<<< HEAD
                                    filter=self.file_name_filter)
            selected = selected[0]
=======
                                    filter=step["file_name_filter"])
            if qt_api == 'PyQt5':
                selected = selected[0]
>>>>>>> 1a8d69da
            # selected is an empty string if cancel is pressed
            if selected:
                if step["single"]:
                    settings.setValue(
                        'datasource',
                        py_to_variant(str(selected))
                    )
                    return [str(selected)]
                else:
                    settings.setValue(
                        'datasource',
                        py_to_variant(str(selected[0]))
                    )
                    return [str(fn) for fn in selected]
            else:
                raise CancelRequest()

@dataclass
class SaveFile( ActionStep, DataclassSerializable ):
    """Select a file for saving
    
    :param file_name_filter: Filter on the names of the files that can
        be selected, such as 'All files (*)'.  
        See :class:`QtWidgets.QFileDialog` for more documentation.

    :param file_name: `None` or the default filename to use

    .. attribute:: caption

        The text to display to the user

    The :keyword:`yield` statement of :class:`SaveFile` returns a file name.
    Raises a :class:`camelot.core.exception.CancelRequest` when no file was
    selected.
    
    This action step stores its last location into the :class:`QtCore.QSettings` 
    and uses it as the initial location the next time it is invoked.
    """

    file_name_filter: str = ''
    file_name: str = None

    caption = _('Save')

    @classmethod
    def gui_run(cls, gui_context, serialized_step):
        step = json.loads(serialized_step)
        settings = QtCore.QSettings()
        directory = str(variant_to_py(settings.value('datasource')))
        directory = os.path.dirname(directory)
        if step["file_name"] is not None:
            directory = os.path.join(directory, step["file_name"])
        get_filename = QtWidgets.QFileDialog.getSaveFileName
        with hide_progress_dialog( gui_context ):
            selected = get_filename(parent=gui_context.workspace,
                                    caption=str(cls.caption),
                                    directory=directory,
<<<<<<< HEAD
                                    filter=self.file_name_filter)
            selected = selected[0]
=======
                                    filter=step["file_name_filter"])
            if qt_api == 'PyQt5':
                selected = selected[0]
>>>>>>> 1a8d69da
            if selected:
                settings.setValue('datasource', py_to_variant(selected))
                return str(selected)
            else:
                raise CancelRequest()

@dataclass
class SelectDirectory(ActionStep, DataclassSerializable):
    """Select a single directory

    .. attribute:: caption

        The text to display to the user

    .. attribute:: options

        options to pass to :meth:`QtWidgets.QFileDialog.getExistingDirectory`,
        defaults to :const:`QtWidgets.QFileDialog.Options.ShowDirsOnly`

    """

    caption = _('Select directory')

    def __post_init__(self):
        self.options = QtWidgets.QFileDialog.Options.ShowDirsOnly
        self.directory = None

    @classmethod
    def gui_run(cls, gui_context, serialized_step):
        step = json.loads(serialized_step)
        settings = QtCore.QSettings()
        if step["directory"] is not None:
            directory = step["directory"]
        else:
            directory = str(variant_to_py(settings.value('datasource')))
        get_directory = QtWidgets.QFileDialog.getExistingDirectory
        with hide_progress_dialog( gui_context ):
            selected = get_directory(parent=gui_context.workspace,
                                     caption=str(cls.caption),
                                     directory=directory,
                                     options=step["options"])
            if selected:
                settings.setValue('datasource', py_to_variant(selected))
            return str(selected)<|MERGE_RESOLUTION|>--- conflicted
+++ resolved
@@ -94,14 +94,8 @@
             selected = get_filename(parent=gui_context.workspace,
                                     caption=str(cls.caption),
                                     directory=directory,
-<<<<<<< HEAD
-                                    filter=self.file_name_filter)
+                                    filter=step["file_name_filter"])
             selected = selected[0]
-=======
-                                    filter=step["file_name_filter"])
-            if qt_api == 'PyQt5':
-                selected = selected[0]
->>>>>>> 1a8d69da
             # selected is an empty string if cancel is pressed
             if selected:
                 if step["single"]:
@@ -159,14 +153,8 @@
             selected = get_filename(parent=gui_context.workspace,
                                     caption=str(cls.caption),
                                     directory=directory,
-<<<<<<< HEAD
-                                    filter=self.file_name_filter)
+                                    filter=step["file_name_filter"])
             selected = selected[0]
-=======
-                                    filter=step["file_name_filter"])
-            if qt_api == 'PyQt5':
-                selected = selected[0]
->>>>>>> 1a8d69da
             if selected:
                 settings.setValue('datasource', py_to_variant(selected))
                 return str(selected)
