#  ============================================================================
#
#  Copyright (C) 2007-2016 Conceptive Engineering bvba.
#  www.conceptive.be / info@conceptive.be
#
#  Redistribution and use in source and binary forms, with or without
#  modification, are permitted provided that the following conditions are met:
#      * Redistributions of source code must retain the above copyright
#        notice, this list of conditions and the following disclaimer.
#      * Redistributions in binary form must reproduce the above copyright
#        notice, this list of conditions and the following disclaimer in the
#        documentation and/or other materials provided with the distribution.
#      * Neither the name of Conceptive Engineering nor the
#        names of its contributors may be used to endorse or promote products
#        derived from this software without specific prior written permission.
#  
#  THIS SOFTWARE IS PROVIDED BY THE COPYRIGHT HOLDERS AND CONTRIBUTORS "AS IS" AND
#  ANY EXPRESS OR IMPLIED WARRANTIES, INCLUDING, BUT NOT LIMITED TO, THE IMPLIED
#  WARRANTIES OF MERCHANTABILITY AND FITNESS FOR A PARTICULAR PURPOSE ARE
#  DISCLAIMED. IN NO EVENT SHALL <COPYRIGHT HOLDER> BE LIABLE FOR ANY
#  DIRECT, INDIRECT, INCIDENTAL, SPECIAL, EXEMPLARY, OR CONSEQUENTIAL DAMAGES
#  (INCLUDING, BUT NOT LIMITED TO, PROCUREMENT OF SUBSTITUTE GOODS OR SERVICES;
#  LOSS OF USE, DATA, OR PROFITS; OR BUSINESS INTERRUPTION) HOWEVER CAUSED AND
#  ON ANY THEORY OF LIABILITY, WHETHER IN CONTRACT, STRICT LIABILITY, OR TORT
#  (INCLUDING NEGLIGENCE OR OTHERWISE) ARISING IN ANY WAY OUT OF THE USE OF THIS
#  SOFTWARE, EVEN IF ADVISED OF THE POSSIBILITY OF SUCH DAMAGE.
#
#  ============================================================================

"""
Various ``ActionStep`` subclasses that manipulate the GUI of the application.
"""

from ...core.qt import QtCore, QtWidgets, is_deleted



from camelot.admin.action.base import ActionStep
from camelot.core.exception import CancelRequest
from camelot.core.utils import ugettext_lazy as _
from camelot.view.controls import editors
from camelot.view.controls.standalone_wizard_page import StandaloneWizardPage

class UpdateEditor(ActionStep):
    """This step should be used in the context of an editor action.  It
    will update an attribute of the editor.

    :param attribute: the name of the attribute of the editor to update
    :param value: the new value of the attribute
    :param propagate: set to `True` if the editor should notify the underlying
       model of it's change, so that the changes can be written to the model
    """

    def __init__(self, attribute, value, propagate=False):
        self.attribute = attribute
        self.value = value
        self.propagate = propagate

    def gui_run(self, gui_context):
        if is_deleted(gui_context.editor):
            return
        setattr(gui_context.editor, self.attribute, self.value)
        if self.propagate:
            gui_context.editor.editingFinished.emit()


class Refresh( ActionStep ):
    """Refresh all the open screens on the desktop, this will reload queries
    from the database"""

    def gui_run( self, gui_context ):
        if gui_context.workspace:
            gui_context.workspace.refresh()

class ItemSelectionDialog(StandaloneWizardPage):

    def __init__( self,
                  window_title=None,
                  autoaccept=False,
                  parent=None):
        """
        :param autoaccept: if True, the value of the ComboBox is immediately
        accepted after selecting it.
        """
        super(ItemSelectionDialog, self).__init__( window_title = window_title,
                                                   parent = parent )
        self.autoaccept = autoaccept
        self.set_default_buttons()
        layout = QtWidgets.QVBoxLayout()
        combobox = editors.ChoicesEditor(action_routes=[])
        combobox.setObjectName( 'combobox' )
        combobox.editingFinished.connect( self._combobox_activated )
        layout.addWidget( combobox )
        self.main_widget().setLayout(layout)

    @QtCore.qt_slot()
    def _combobox_activated(self):
        if self.autoaccept:
            self.accept()

    def set_choices(self, choices):
        combobox = self.findChild( QtWidgets.QWidget, 'combobox' )
        if combobox != None:
            combobox.set_choices(choices)

    def get_value(self):
        combobox = self.findChild( QtWidgets.QWidget, 'combobox' )
        if combobox != None:
            return combobox.get_value()

    def set_value(self, value):
        combobox = self.findChild( QtWidgets.QWidget, 'combobox' )
        if combobox != None:
            return combobox.set_value(value)

class SelectItem(ActionStep):
    """This action step pops up a single combobox dialog in which the user can
    select one item from a list of items.

    :param items: a list of tuples with values and the visible name of the items
       from which the user can select, such as `[(1, 'first'), (2,'second')]
    :param value: the value that should be selected when the dialog pops up
    :param autoaccept: if `True` the dialog closes immediately after the user
       selected an option.  When this is `False`, the user should press
       :guilabel:`OK` first.
    """

    def __init__( self, items, value=None ):
        self.items = items
        self.value = value
        self.autoaccept = True
        self.title =  _('Please select')
        self.subtitle = _('Make a selection and press the OK button')

    def render(self):
        dialog = ItemSelectionDialog( autoaccept = self.autoaccept )
        dialog.set_choices(self.items)
        dialog.set_value(self.value)
<<<<<<< HEAD
        dialog.setWindowTitle( six.text_type( self.title ) )
        dialog.set_banner_title( six.text_type( self.subtitle ) )
=======
        dialog.setWindowTitle( str( self.title ) )
        dialog.set_banner_subtitle( str( self.subtitle ) )
>>>>>>> 10a0b88b
        return dialog

    def gui_run(self, gui_context):
        dialog = self.render()
        result = dialog.exec()
        if result == QtWidgets.QDialog.DialogCode.Rejected:
            raise CancelRequest()
        return dialog.get_value()

class SelectSubclass(SelectItem):
    """Allow the user to select a subclass out of a class hierarchy.  If the
    hierarch has only one class, this step returns immediately.

    :param admin: a :class:`camelot.admin.object_admin.ObjectAdmin` object

    yielding this step will return the admin for the subclass selected by the
    user.
    """

    def __init__(self, admin):
        self.admin = admin
        items = []
        self._append_subclass_tree_to_items(items, admin.get_subclass_tree())
        super().__init__(items)

    def _append_subclass_tree_to_items(self, items, subclass_tree):
        for admin, tree in subclass_tree:
            if len(tree):
                self._append_subclass_tree_to_items(items, tree)
            else:
                items.append((admin, admin.get_verbose_name_plural()))

    def gui_run(self, gui_context):
        if not len(self.items):
            return self.admin
        return super().gui_run(gui_context)


class CloseView( ActionStep ):
    """
    Close the view that triggered the action, if such a view is available.

    :param accept: a boolean indicating if the view's widget should accept the
        close event.  This defaults to :const:`True`, when this is set to
        :const:`False`, the view will trigger it's corresponding close action
        instead of accepting the close event.  The close action might involve
        validating if the view can be closed, or requesting confirmation from
        the user.
    """

    def __init__( self, accept = True ):
        self.accept = accept

    def gui_run( self, gui_context ):
        view = gui_context.view
        if view != None:
            view.close_view( self.accept )

class MessageBox( ActionStep ):
    """
    Popup a :class:`QtWidgets.QMessageBox` and send it result back.  The arguments
    of this action are the same as those of the :class:`QtWidgets.QMessageBox`
    constructor.

    :param text: the text to be displayed within the message box
    :param icon: one of the :class:`QtWidgets.QMessageBox.Icon` constants
    :param title: the window title of the message box
    :param standard_buttons: the buttons to be displayed on the message box,
        out of the :class:`QtWidgets.QMessageBox.StandardButton` enumeration. by
        default an :guilabel:`Ok` and a button :guilabel:`Cancel` will be shown.

    When the :guilabel:`Cancel` button is pressed, this action step will raise
    a :class:`camelot.core.exception.CancelRequest`

    .. image:: /_static/listactions/import_from_file_confirmation.png

    """

    default_buttons = QtWidgets.QMessageBox.StandardButtons.Ok | QtWidgets.QMessageBox.StandardButtons.Cancel

    def __init__( self,
                  text,
                  icon = QtWidgets.QMessageBox.Icon.Information,
                  title = _('Message'),
                  standard_buttons = default_buttons ):
        self.icon = icon
        self.title = str( title )
        self.text = str( text )
        self.standard_buttons = standard_buttons
        self.informative_text = ''
        self.detailed_text = ''

    def render( self ):
        """create the message box. this method is used to unit test
        the action step."""
        message_box =  QtWidgets.QMessageBox( self.icon,
                                          self.title,
                                          self.text,
                                          self.standard_buttons )
        message_box.setInformativeText(str(self.informative_text))
        message_box.setDetailedText(str(self.detailed_text))
        return message_box

    def gui_run( self, gui_context ):
        message_box = self.render()
        result = message_box.exec()
        if result == QtWidgets.QMessageBox.StandardButtons.Cancel:
            raise CancelRequest()
        return result

<|MERGE_RESOLUTION|>--- conflicted
+++ resolved
@@ -136,13 +136,8 @@
         dialog = ItemSelectionDialog( autoaccept = self.autoaccept )
         dialog.set_choices(self.items)
         dialog.set_value(self.value)
-<<<<<<< HEAD
-        dialog.setWindowTitle( six.text_type( self.title ) )
-        dialog.set_banner_title( six.text_type( self.subtitle ) )
-=======
         dialog.setWindowTitle( str( self.title ) )
         dialog.set_banner_subtitle( str( self.subtitle ) )
->>>>>>> 10a0b88b
         return dialog
 
     def gui_run(self, gui_context):
