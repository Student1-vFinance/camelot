#  ============================================================================
#
#  Copyright (C) 2007-2013 Conceptive Engineering bvba. All rights reserved.
#  www.conceptive.be / info@conceptive.be
#
#  This file is part of the Camelot Library.
#
#  This file may be used under the terms of the GNU General Public
#  License version 2.0 as published by the Free Software Foundation
#  and appearing in the file license.txt included in the packaging of
#  this file.  Please review this information to ensure GNU
#  General Public Licensing requirements will be met.
#
#  If you are unsure which license is appropriate for your use, please
#  visit www.python-camelot.com or contact info@conceptive.be
#
#  This file is provided AS IS with NO WARRANTY OF ANY KIND, INCLUDING THE
#  WARRANTY OF DESIGN, MERCHANTABILITY AND FITNESS FOR A PARTICULAR PURPOSE.
#
#  For use of this library in commercial applications, please contact
#  info@conceptive.be
#
#  ============================================================================

"""
Various ``ActionStep`` subclasses that manipulate the GUI of the application.
"""

from PyQt4 import QtGui, QtCore
from PyQt4.QtCore import Qt

from camelot.admin.action.base import ActionStep
from camelot.core.exception import CancelRequest
from camelot.core.utils import ugettext, ugettext_lazy as _
from camelot.view.controls import editors
from camelot.view.controls.inheritance import SubclassDialog
from camelot.view.controls.standalone_wizard_page import StandaloneWizardPage

class UpdateEditor(ActionStep):
    """This step should be used in the context of an editor action.  It
    will update an attribute of the editor.

    :param attribute: the name of the attribute of the editor to update
    :param value: the new value of the attribute
    """

    def __init__(self, attribute, value):
        self.attribute = attribute
        self.value = value

    def gui_run(self, gui_context):
        setattr(gui_context.editor, self.attribute, self.value)

class OpenFormView( ActionStep ):
    """Open the form view for a list of objects, in a non blocking way.

    :param objects: the list of objects to display in the form view, if objects
        is set to `None`, the model of the item view of the gui context is
        reused
    :param admin: the admin class to use to display the form

    .. attribute:: row

        Which object to display when opening the form, defaults to the first
        object, so row is 0 by default

    .. attribute:: actions

        A list of `camelot.admin.action.base.Action` objects to be displayed
        at the side of the form, this defaults to the ones returned by the
        admin

    .. attribute:: top_toolbar_actions

        A list of `camelot.admin.action.base.Action` objects to be displayed
        at the top toolbar of the form, this defaults to the ones returned by the
        admin
    """

    def __init__( self, objects, admin ):
        self.objects = objects
        self.admin = admin
        self.row = 0
        self.actions = admin.get_form_actions(None)
        get_form_toolbar_actions = admin.get_form_toolbar_actions
        self.top_toolbar_actions = get_form_toolbar_actions(Qt.TopToolBarArea)
        self.title = u' '
        self._columns = admin.get_fields()
        self._form_display = admin.get_form_display()

    def render(self, model, row):
        from camelot.view.controls.formview import FormView
        form = FormView(title=self.title, admin=self.admin, model=model,
                        columns=self._columns, form_display=self._form_display,
                        index=row)
        form.set_actions(self.actions)
        form.set_toolbar_actions(self.top_toolbar_actions)
        self.admin._apply_form_state( form )
        return form

    def gui_run( self, gui_context ):
        from camelot.view.proxy.queryproxy import QueryTableProxy
        from camelot.view.proxy.collection_proxy import CollectionProxy
        from camelot.view.workspace import show_top_level

        if self.objects is None:
            related_model = gui_context.item_view.model()
            #
            # depending on the type of related model, create a new model
            #
            row = gui_context.item_view.currentIndex().row()
            if isinstance( related_model, QueryTableProxy ):
                model = QueryTableProxy(
                    gui_context.admin,
                    related_model.get_query_getter(),
                    gui_context.admin.get_fields,
                    max_number_of_rows = 1,
                    cache_collection_proxy = related_model,
                )
            else:
                # no cache or sorting information is transferred
                model = CollectionProxy(
                    gui_context.admin,
                    related_model.get_collection,
                    gui_context.admin.get_fields,
                    max_number_of_rows = 1,
                )
                # get the unsorted row
                row = related_model.map_to_source( row )
        else:
            row = self.row
            def create_collection_getter( objects ):
                return lambda:objects

            model = CollectionProxy(
                self.admin,
                create_collection_getter(self.objects),
                self.admin.get_fields,
                max_number_of_rows=10
            )
        formview = self.render(model, row)
        show_top_level( formview, gui_context.workspace )

class SelectSubclass(ActionStep):
    """Allow the user to select a subclass out of a class hierarchy.  If the
    hierarch has only one class, this step returns immediately.

    :param admin: a :class:`camelot.admin.object_admin.ObjectAdmin` object

    yielding this step will return the admin for the subclass selected by the
    user.
    """

    def __init__(self, admin):
        self.admin = admin
        self.subclass_tree = admin.get_subclass_tree()

    def render(self):
        subclass_dialog = SubclassDialog(admin=self.admin,
                                         subclass_tree=self.subclass_tree)
        subclass_dialog.setWindowTitle(ugettext('Select'))
        return subclass_dialog

    def gui_run(self, gui_context):
        if not len(self.subclass_tree):
            return self.admin
        dialog = self.render()
        result = dialog.exec_()
        if result == QtGui.QDialog.Rejected:
            raise CancelRequest()
        return dialog.selected_subclass

class Refresh( ActionStep ):
    """Refresh all the open screens on the desktop, this will reload queries
    from the database"""

    def gui_run( self, gui_context ):
        if gui_context.workspace:
            gui_context.workspace.refresh()

class ItemSelectionDialog(StandaloneWizardPage):

    def __init__( self,
                  window_title=None,
                  autoaccept=False,
                  parent=None):
        """
        :param autoaccept: if True, the value of the ComboBox is immediately
        accepted after selecting it.
        """
        super(ItemSelectionDialog, self).__init__( window_title = window_title,
                                                   parent = parent )
        self.autoaccept = autoaccept
        self.set_default_buttons()
        layout = QtGui.QVBoxLayout()
        combobox = editors.ChoicesEditor()
        combobox.setObjectName( 'combobox' )
        combobox.editingFinished.connect( self._combobox_activated )
        layout.addWidget( combobox )
        self.main_widget().setLayout(layout)

    @QtCore.pyqtSlot()
    def _combobox_activated(self):
        if self.autoaccept:
            self.accept()

    def set_choices(self, choices):
        combobox = self.findChild( QtGui.QWidget, 'combobox' )
        if combobox != None:
            combobox.set_choices(choices)

    def get_value(self):
        combobox = self.findChild( QtGui.QWidget, 'combobox' )
        if combobox != None:
            return combobox.get_value()

    def set_value(self, value):
        combobox = self.findChild( QtGui.QWidget, 'combobox' )
        if combobox != None:
            return combobox.set_value(value)

class SelectItem( ActionStep ):
    """This action step pops up a single combobox dialog in which the user can
    select one item from a list of items.

    :param items: a list of tuples with values and the visible name of the items
       from which the user can select, such as `[(1, 'first'), (2,'second')]
    :param value: the value that should be selected when the dialog pops up
    :param autoaccept: if `True` the dialog closes immediately after the user
       selected an option.  When this is `False`, the user should press
       :guilabel:`OK` first.
    """

    def __init__( self, items, value=None ):
        self.items = items
        self.value = value
        self.autoaccept = True
        self.title =  _('Please select')
        self.subtitle = _('Make a selection and press the OK button')

    def render(self):
        dialog = ItemSelectionDialog( autoaccept = self.autoaccept )
        dialog.set_choices(self.items)
        dialog.set_value(self.value)
        dialog.setWindowTitle( unicode( self.title ) )
        dialog.set_banner_subtitle( unicode( self.subtitle ) )
        return dialog

    def gui_run(self, gui_context):
        dialog = self.render()
        result = dialog.exec_()
        if result == QtGui.QDialog.Rejected:
            raise CancelRequest()
        return dialog.get_value()

class ShowChart( ActionStep ):
    """Show a full screen chart.

    :param chart: a :class:`camelot.container.chartcontainer.FigureContainer` or
        :class:`camelot.container.chartcontainer.AxesContainer`
    """

    def __init__( self, chart ):
        self.chart = chart

    def gui_run( self, gui_context ):
        from camelot.view.controls.editors import ChartEditor
        ChartEditor.show_fullscreen_chart( self.chart,
                                           gui_context.workspace )


class ShowPixmap( ActionStep ):
    """Show a full screen pixmap

    :param pixmap: a :class:`camelot.view.art.Pixmap` object
    """

    def __init__( self, pixmap ):
        self.pixmap = pixmap

    def gui_run( self, gui_context ):
        from camelot.view.controls.liteboxview import LiteBoxView
        litebox = LiteBoxView( parent = gui_context.workspace )
        litebox.show_fullscreen_pixmap( self.pixmap.getQPixmap() )

class CloseView( ActionStep ):
    """
    Close the view that triggered the action, if such a view is available.

    :param accept: a boolean indicating if the view's widget should accept the
        close event.  This defaults to :const:`True`, when this is set to
        :const:`False`, the view will trigger it's corresponding close action
        instead of accepting the close event.  The close action might involve
        validating if the view can be closed, or requesting confirmation from
        the user.
    """

    def __init__( self, accept = True ):
        self.accept = accept

    def gui_run( self, gui_context ):
        view = gui_context.view
        if view != None:
            view.close_view( self.accept )

class ToFirstForm( ActionStep ):
    
    def gui_run( self, gui_context ):
        gui_context.widget_mapper.toFirst()

class ToNextForm( ActionStep ):
    
    def gui_run( self, gui_context ):
        gui_context.widget_mapper.toNext()
        
class ToLastForm( ActionStep ):
    
    def gui_run( self, gui_context ):
        gui_context.widget_mapper.toLast()
        
class ToPreviousForm( ActionStep ):
    
    def gui_run( self, gui_context ):
        gui_context.widget_mapper.toPrevious()

class MessageBox( ActionStep ):
    """
    Popup a :class:`QtGui.QMessageBox` and send it result back.  The arguments
    of this action are the same as those of the :class:`QtGui.QMessageBox`
    constructor.

    :param text: the text to be displayed within the message box
    :param icon: one of the :class:`QtGui.QMessageBox.Icon` constants
    :param title: the window title of the message box
    :param standard_buttons: the buttons to be displayed on the message box,
        out of the :class:`QtGui.QMessageBox.StandardButton` enumeration. by
        default an :guilabel:`Ok` and a button :guilabel:`Cancel` will be shown.

    When the :guilabel:`Cancel` button is pressed, this action step will raise
<<<<<<< HEAD
    a `CancelRequest`

=======
    a :class:`camelot.core.exception.CancelRequest`
        
>>>>>>> e4455996
    .. image:: /_static/listactions/import_from_file_confirmation.png

    """

    default_buttons = QtGui.QMessageBox.Ok | QtGui.QMessageBox.Cancel

    def __init__( self,
                  text,
                  icon = QtGui.QMessageBox.Information,
                  title = _('Message'),
                  standard_buttons = default_buttons ):
        self.icon = icon
        self.title = unicode( title )
        self.text = unicode( text )
        self.standard_buttons = standard_buttons
        self.informative_text = ''
        self.detailed_text = ''

    def render( self ):
        """create the message box. this method is used to unit test
        the action step."""
        message_box =  QtGui.QMessageBox( self.icon,
                                          self.title,
                                          self.text,
                                          self.standard_buttons )
        message_box.setInformativeText(unicode(self.informative_text))
        message_box.setDetailedText(unicode(self.detailed_text))
        return message_box

    def gui_run( self, gui_context ):
        message_box = self.render()
        result = message_box.exec_()
        if result == QtGui.QMessageBox.Cancel:
            raise CancelRequest()
        return result
<|MERGE_RESOLUTION|>--- conflicted
+++ resolved
@@ -337,13 +337,8 @@
         default an :guilabel:`Ok` and a button :guilabel:`Cancel` will be shown.
 
     When the :guilabel:`Cancel` button is pressed, this action step will raise
-<<<<<<< HEAD
-    a `CancelRequest`
-
-=======
     a :class:`camelot.core.exception.CancelRequest`
-        
->>>>>>> e4455996
+
     .. image:: /_static/listactions/import_from_file_confirmation.png
 
     """
