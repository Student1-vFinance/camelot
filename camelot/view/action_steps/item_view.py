#  ============================================================================
#
#  Copyright (C) 2007-2016 Conceptive Engineering bvba.
#  www.conceptive.be / info@conceptive.be
#
#  Redistribution and use in source and binary forms, with or without
#  modification, are permitted provided that the following conditions are met:
#      * Redistributions of source code must retain the above copyright
#        notice, this list of conditions and the following disclaimer.
#      * Redistributions in binary form must reproduce the above copyright
#        notice, this list of conditions and the following disclaimer in the
#        documentation and/or other materials provided with the distribution.
#      * Neither the name of Conceptive Engineering nor the
#        names of its contributors may be used to endorse or promote products
#        derived from this software without specific prior written permission.
#  
#  THIS SOFTWARE IS PROVIDED BY THE COPYRIGHT HOLDERS AND CONTRIBUTORS "AS IS" AND
#  ANY EXPRESS OR IMPLIED WARRANTIES, INCLUDING, BUT NOT LIMITED TO, THE IMPLIED
#  WARRANTIES OF MERCHANTABILITY AND FITNESS FOR A PARTICULAR PURPOSE ARE
#  DISCLAIMED. IN NO EVENT SHALL <COPYRIGHT HOLDER> BE LIABLE FOR ANY
#  DIRECT, INDIRECT, INCIDENTAL, SPECIAL, EXEMPLARY, OR CONSEQUENTIAL DAMAGES
#  (INCLUDING, BUT NOT LIMITED TO, PROCUREMENT OF SUBSTITUTE GOODS OR SERVICES;
#  LOSS OF USE, DATA, OR PROFITS; OR BUSINESS INTERRUPTION) HOWEVER CAUSED AND
#  ON ANY THEORY OF LIABILITY, WHETHER IN CONTRACT, STRICT LIABILITY, OR TORT
#  (INCLUDING NEGLIGENCE OR OTHERWISE) ARISING IN ANY WAY OUT OF THE USE OF THIS
#  SOFTWARE, EVEN IF ADVISED OF THE POSSIBILITY OF SUCH DAMAGE.
#
#  ============================================================================

"""
Various ``ActionStep`` subclasses that manipulate the `item_view` of 
the `ListActionGuiContext`.
"""

from dataclasses import dataclass, InitVar, field
from typing import Any, Union, List, Tuple
import json

from ...admin.admin_route import Route, AdminRoute
from ...admin.action.application_action import UpdateActions
from ...admin.action.base import ActionStep, RenderHint, State
from ...admin.action.list_action import ListActionModelContext, ListActionGuiContext, ApplicationActionGuiContext
from ...admin.action.list_filter import Filter, All
from ...core.qt import Qt, QtCore
from ...core.utils import ugettext_lazy
from ...core.item_model import ProxyRegistry, AbstractModelFilter
from ...core.serializable import DataclassSerializable
from ..controls.action_widget import ActionAction
from ..item_view import ItemViewProxy
from ..workspace import show_top_level
from ..proxy.collection_proxy import CollectionProxy

@dataclass
class Sort( ActionStep ):
    """Sort the items in the item view ( list, table or tree )

            :param column: the index of the column on which to sort
            :param order: a :class:`Qt.SortOrder`
    """
    column: int
    order: Qt = Qt.SortOrder

    def gui_run( self, gui_context ):
        if gui_context.item_view != None:
            model = gui_context.item_view.model()
            model.sort( self.column, self.order )

@dataclass
class SetFilter( ActionStep ):
    """Filter the items in the item view

            :param list_filter: the `AbstractModelFilter` to apply
            :param value: the value on which to filter
    """
    list_filter: AbstractModelFilter
    value: Any

    blocking = False
    cancelable = False

    def gui_run( self, gui_context ):
        if gui_context.item_view is not None:
            model = gui_context.item_view.model()
            model.set_filter(self.list_filter, self.value)

@dataclass
class UpdateTableView( ActionStep, DataclassSerializable ):
    """Change the admin and or value of an existing table view
    
    :param admin: an `camelot.admin.object_admin.ObjectAdmin` instance
    :param value: a list of objects or a query
    
    """

<<<<<<< HEAD
    #value: not needed
    search_text: typing.Union[str, None]
    title: typing.Union[str, ugettext_lazy]
    columns: typing.List[str]
    list_action: Route
    proxy_route: Route
    actions: typing.List[typing.Tuple[Route, RenderHint]]
    action_states: typing.List[typing.Tuple[Route, State]]
=======
    admin: InitVar
    value: InitVar
    search_text: Union[str, None] = field(init=False)
    title: Union[str, ugettext_lazy] = field(init=False)
    columns: List[str] = field(init=False)
    list_action: Route = field(init=False)
    proxy_route: Route = field(init=False)
    actions: List[Tuple[Route, RenderHint]] = field(init=False)
>>>>>>> 91fba598

    def __post_init__( self, admin, value ):
        self.admin_route = admin.get_admin_route()
        self.value = value
        self.search_text = None
        self.title = admin.get_verbose_name_plural()
        self.actions = admin.get_list_actions().copy()
        self.actions.extend(admin.get_filters())
        self.actions.extend(admin.get_list_toolbar_actions())
        self.columns = admin.get_columns()
        self.list_action = admin.get_list_action()
        proxy = admin.get_proxy(value)
        self.proxy_route = ProxyRegistry.register(proxy)
        self.action_states = list()
        model_context = ListActionModelContext()
        model_context.admin = admin
        model_context.proxy = proxy
        self._add_action_states(model_context, self.actions, self.action_states)

    @staticmethod
    def _add_action_states(model_context, actions, action_states):
        for action_route in actions:
            action = AdminRoute.action_for(action_route.route)
            state = action.get_state(model_context)
            action_states.append((action_route.route, state))

    @staticmethod
    def update_table_view(table_view, step):
        from camelot.view.controls.search import SimpleSearchControl
        table_view.set_admin()
        model = table_view.get_model()
        list(model.add_columns(step['columns']))
        # filters can have default values, so they need to be set before
        # the value is set
        for action_state in step['action_states']:
            route = tuple(action_state[0])
            action = AdminRoute.action_for(route)
            if not isinstance(action, Filter):
                continue
            state = action_state[1]
            values = [mode['name'] for mode in state['modes'] if mode['checked']]
            # if all modes are checked, replace with [All]
            if len(values) == len(state['modes']):
                values = [All]
            model.set_filter(action, values)

        table_view.set_value(step['proxy_route'])
        table_view.list_action = AdminRoute.action_for(tuple(step['list_action']))
        table_view.set_actions(step['actions'])
        if step['search_text'] is not None:
            search_control = table_view.findChild(SimpleSearchControl)
            search_control.setText(step['search_text'])
            search_control.start_search()

    @classmethod
    def gui_run(cls, gui_context, serialized_step):
        step = json.loads(serialized_step)
        cls.update_table_view(gui_context.view, step)
        gui_context.view.change_title(step['title'])

        gui_context.view.findChild(Qt)

@dataclass
class OpenTableView( UpdateTableView ):
    """Open a new table view in the workspace.
    
    :param admin: an `camelot.admin.object_admin.ObjectAdmin` instance
    :param value: a list of objects or a query

    .. attribute:: title
        the title of the the new view
        
    .. attribute:: subclasses
        a tree of subclasses to be displayed on the left of the

    .. attribute:: new_tab
        open the view in a new tab instead of the current tab
        
    """
    admin: InitVar
    value: InitVar
    new_tab: bool = False

    admin_route: Route = field(init=False)

    def __post_init__( self, admin, value ):
        super(OpenTableView, self).__post_init__(admin, value)
        self.admin_route = admin.get_admin_route()

    @classmethod
    def render(cls, gui_context, step):
        from camelot.view.controls.tableview import TableView
        table_view = TableView(gui_context, tuple(step['admin_route']))
        cls.update_table_view(table_view, step)
        return table_view
        
    @classmethod
    def gui_run(cls, gui_context, serialized_step):
        step = json.loads(serialized_step)
        table_view = cls.render(gui_context, step)
        if gui_context.workspace is not None:
            if step['new_tab'] == True:
                gui_context.workspace.add_view(table_view)
            else:
                gui_context.workspace.set_view(table_view)
        else:
            table_view.setObjectName('table.{}.{}'.format(
                step['admin_name'], id(table_view)
            ))
            show_top_level(table_view, None)
        table_view.change_title(step['title'])
        table_view.setFocus(Qt.PopupFocusReason)


@dataclass
class OpenQmlTableView(OpenTableView):
    """Open a new table view in the workspace.
    
    :param admin: an `camelot.admin.object_admin.ObjectAdmin` instance
    :param value: a list of objects or a query

    .. attribute:: title
        the title of the the new view

    .. attribute:: new_tab
        open the view in a new tab instead of the current tab
        
    """

    def __init__(self, admin, value):
        super().__init__(admin, value)
        self.list_action = admin.get_list_action()

    @classmethod
    def gui_run(cls, gui_context, serialized_step):
        step = json.loads(serialized_step)
        view = gui_context.workspace.active_view()
        quick_view = view.quick_view
        views = quick_view.findChild(QtCore.QObject, "qml_views")
        header_model = QtCore.QStringListModel(parent=quick_view)
        header_model.setStringList(step['columns'])
        header_model.setParent(quick_view)
        new_model = CollectionProxy(tuple(step['admin_route']))
        new_model.setParent(quick_view)
        list(new_model.add_columns(step['columns']))
        new_model.set_value(step['proxy_route'])
        view = views.addView(new_model, header_model)
        table = view.findChild(QtCore.QObject, "qml_table")
        item_view = ItemViewProxy(table)

        class QmlListActionGuiContext(ListActionGuiContext):

            def get_progress_dialog(self):
                return ApplicationActionGuiContext.get_progress_dialog(self)

        list_gui_context = gui_context.copy(QmlListActionGuiContext)
        list_gui_context.item_view = item_view
        list_gui_context.admin_route = tuple(step['admin_route'])
        list_gui_context.view = table

        list_action = AdminRoute.action_for(tuple(step['list_action']))
        qt_action = ActionAction(list_action, list_gui_context, quick_view)
        table.activated.connect(qt_action.action_triggered, type=Qt.QueuedConnection)
        for i, action_route in enumerate(step['actions']):
            action = AdminRoute.action_for(tuple(action_route['route']))
            icon_name = None
            if action.icon is not None:
                icon_name = action.icon.name
            qt_action = ActionAction(action, list_gui_context, table)
            rendered_action = item_view._qml_item.addAction(
                action.render_hint.value, str(action.verbose_name or 'Unknown'), icon_name,
                qt_action,
            )
            rendered_action.setObjectName('action_{}'.format(i))
            list_gui_context.action_routes[action] = rendered_action.objectName()
        UpdateActions().gui_run(list_gui_context)

@dataclass
class ClearSelection(ActionStep):
    """Deselect all selected items."""

    def gui_run(self, gui_context):
        if gui_context.item_view is not None:
            gui_context.item_view.clearSelection()

@dataclass
class RefreshItemView(ActionStep):
    """
    Refresh only the current item view
    """

    def gui_run(self, gui_context):
        if gui_context.item_view is not None:
            model = gui_context.item_view.model()
            if model is not None:
                model.refresh()
                # this should reset the sort, since a refresh might cause
                # new row to appear, and so the proxy needs to be reindexed
                # this sorting of reset is not implemented, therefor, we simply
                # sort on the first column to force reindexing
                model.sort(0, Qt.AscendingOrder)<|MERGE_RESOLUTION|>--- conflicted
+++ resolved
@@ -92,16 +92,6 @@
     
     """
 
-<<<<<<< HEAD
-    #value: not needed
-    search_text: typing.Union[str, None]
-    title: typing.Union[str, ugettext_lazy]
-    columns: typing.List[str]
-    list_action: Route
-    proxy_route: Route
-    actions: typing.List[typing.Tuple[Route, RenderHint]]
-    action_states: typing.List[typing.Tuple[Route, State]]
-=======
     admin: InitVar
     value: InitVar
     search_text: Union[str, None] = field(init=False)
@@ -110,7 +100,7 @@
     list_action: Route = field(init=False)
     proxy_route: Route = field(init=False)
     actions: List[Tuple[Route, RenderHint]] = field(init=False)
->>>>>>> 91fba598
+    action_states: List[Tuple[Route, State]] = field(init=False)
 
     def __post_init__( self, admin, value ):
         self.admin_route = admin.get_admin_route()
