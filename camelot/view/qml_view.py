import logging
import itertools
import json

from camelot.core.qt import QtWidgets, QtQuick, QtCore, QtQml, variant_to_py, is_deleted
from camelot.core.exception import UserException
from .action_runner import ActionRunner

LOGGER = logging.getLogger(__name__)


def check_qml_errors(obj, url):
    """
    Check for QML errors.

    :param obj: a `QtQml.QQmlComponent` or `QtQuick.QQuickView` instance.
    :param url: The component QML source url.
    """
    Error = QtQml.QQmlComponent.Status.Error if isinstance(obj, QtQml.QQmlComponent) else QtQuick.QQuickView.Status.Error
    if obj.status() == Error:
        errors = []
        for error in obj.errors():
            errors.append(error.description())
            LOGGER.error(error.description())
        raise UserException(
            "Could not create QML component {}".format(url),
            detail='\n'.join(errors)
        )

def create_qml_component(url, engine=None):
    """
    Create a `QtQml.QQmlComponent` from an url.

    :param url: The url containing the QML source.
    :param engine: A `QtQml.QQmlEngine` instance.
    """
    if engine is None:
        engine = QtQml.QQmlEngine()
    component = QtQml.QQmlComponent(engine, url)
    check_qml_errors(component, url)
    return component

def create_qml_item(url, initial_properties={}, engine=None):
    """
    Create a `QtQml.QQmlComponent` from an url.

    :param url: The url containing the QML source.
    :param initial_properties: dict containing the initial properties for the QML Item.
    :param engine: A `QtQml.QQmlEngine` instance.
    """
    component = create_qml_component(url, engine)
    item = component.createWithInitialProperties(initial_properties)
    check_qml_errors(component, url)
    return item


def get_qml_engine():
    """
    Get the QQmlEngine that was created in C++. This engine contains the Font
    Awesome image provider plugin.
    """
    app = QtWidgets.QApplication.instance()
    engine = app.findChild(QtQml.QQmlEngine, 'cpp_qml_engine')
    return engine

def get_qml_root_backend():
    """
    Get the root backend that is used to communicate between python and C++/QML.
    """
    app = QtWidgets.QApplication.instance()
    backend = app.findChild(QtCore.QObject, 'cpp_qml_root_backend')
    return backend

def get_qml_window():
    """
    Get the QQuickView that was created in C++.
    """
    app = QtWidgets.QApplication.instance()
    for widget in app.allWindows():
        if widget.objectName() == 'cpp_qml_window':
            return widget

# FIXME: add timeout + keep-alive on client
class QmlActionDispatch(QtCore.QObject):

    _context_ids = itertools.count()

    def __init__(self, parent=None):
        super().__init__(parent)
        self.gui_contexts = {}
        self.models = {}
        root_backend = get_qml_root_backend()
        if root_backend is not None:
            root_backend.runAction.connect(self.run_action)
            root_backend.releaseContext.connect(self.unregister)
        # register None gui_context as with context_id 0
        self.register(None)

    def register(self, gui_context, model=None):
        if gui_context is None:
            context_id = self._context_ids.__next__()
            self.gui_contexts[context_id] = gui_context
            return context_id
        if gui_context.context_id is not None:
            if id(self.gui_contexts[gui_context.context_id]) == id(gui_context):
                return gui_context.context_id
        context_id = self._context_ids.__next__()
        self.gui_contexts[context_id] = gui_context
        if model is not None:
            self.models[context_id] = model
            model.destroyed.connect(self.remove_model)
        gui_context.context_id = context_id
        return context_id

    def unregister(self, context_id):
        if context_id in self.gui_contexts:
            del self.gui_contexts[context_id]

    @QtCore.qt_slot(QtCore.QObject)
    def remove_model(self):
        for context_id, model in list(self.models.items()):
            if is_deleted(model):
                del self.models[context_id]

    def has_context(self, gui_context):
        if gui_context is None:
            return True
        if gui_context.context_id is None:
            return False
        return gui_context.context_id in self.gui_contexts

    def get_context(self, context_id):
        return self.gui_contexts[context_id]

    def get_model(self, context_id):
        return self.models.get(context_id)

    def run_action(self, context_id, route, args):
        LOGGER.info('QmlActionDispatch.run_action({}, {}, {})'.format(context_id, route, args))
        if context_id not in self.gui_contexts:
            raise UserException(
                'Could not find gui_context for context id: {}'.format(context_id),
                detail='run_action({}, {})'.format(route, args)
            )
<<<<<<< HEAD
        action_name = tuple(route.split('/'))
=======
        action = initial_naming_context.resolve(tuple(route))
>>>>>>> e97dc985

        gui_context = self.gui_contexts[context_id].copy()

        if isinstance(args, QtQml.QJSValue):
            args = variant_to_py(args.toVariant())

        action_runner = ActionRunner(action_name, gui_context, args)
        action_runner.exec()

qml_action_dispatch = QmlActionDispatch()


def qml_action_step(gui_context, name, step=QtCore.QByteArray(), props={}, model=None):
    """
    Register the gui_context and execute the action step by specifying a name and serialized action step.
    """
    global qml_action_dispatch
    if gui_context is None:
        context_id = 0
    elif gui_context.context_id is None:
        context_id = qml_action_dispatch.register(gui_context, model)
    else:
        context_id = gui_context.context_id
    backend = get_qml_root_backend()
    response = backend.actionStep(context_id, name, step, props)
    return json.loads(response.data())<|MERGE_RESOLUTION|>--- conflicted
+++ resolved
@@ -142,18 +142,13 @@
                 'Could not find gui_context for context id: {}'.format(context_id),
                 detail='run_action({}, {})'.format(route, args)
             )
-<<<<<<< HEAD
-        action_name = tuple(route.split('/'))
-=======
-        action = initial_naming_context.resolve(tuple(route))
->>>>>>> e97dc985
 
         gui_context = self.gui_contexts[context_id].copy()
 
         if isinstance(args, QtQml.QJSValue):
             args = variant_to_py(args.toVariant())
 
-        action_runner = ActionRunner(action_name, gui_context, args)
+        action_runner = ActionRunner(tuple(route), gui_context, args)
         action_runner.exec()
 
 qml_action_dispatch = QmlActionDispatch()
