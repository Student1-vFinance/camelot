--- conflicted
+++ resolved
@@ -325,19 +325,11 @@
                     if command == 'wininst_cloud':
                         yield action_steps.MessageBox( 'Use Inno Setup to process the file<br/>' \
                                                        '<b>%s</b><br/> to build the installer executable'% os.path.join( project_path, filename ),
-<<<<<<< HEAD
-                                                       standard_buttons = QtWidgets.QMessageBox.StandardButtons.Ok )
+                                                       standard_buttons = [QtWidgets.QMessageBox.StandardButtons.Ok] )
 
         yield action_steps.MessageBox( 'All files for the new project<br/>' \
                                        'were created in <b>%s</b>'%project_path,
-                                       standard_buttons = QtWidgets.QMessageBox.StandardButtons.Ok )
-=======
-                                                       standard_buttons = [QtWidgets.QMessageBox.Ok] )
-
-        yield action_steps.MessageBox( 'All files for the new project<br/>' \
-                                       'were created in <b>%s</b>'%project_path,
-                                       standard_buttons = [QtWidgets.QMessageBox.Ok] )
->>>>>>> 1a8d69da
+                                       standard_buttons = [QtWidgets.QMessageBox.StandardButtons.Ok] )
         yield action_steps.OpenFile( project_path )
         
     def start_project( self, options ):
