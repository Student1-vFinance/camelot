# -*- coding: utf-8 -*-

import datetime
import json
import logging
import os
import sys
import unittest

from . import app_admin
from .snippet.background_color import Admin as BackgroundColorAdmin
from .snippet.fields_with_actions import Coordinate
from .snippet.form.inherited_form import InheritedAdmin
from .test_item_model import A, QueryQStandardItemModelMixinCase
from .test_model import ExampleModelMixinCase
from camelot.admin.action import GuiContext
from camelot.admin.action.application_action import ApplicationActionGuiContext
from camelot.admin.action.field_action import FieldActionModelContext
from camelot.admin.icon import CompletionValue
from camelot.admin.application_admin import ApplicationAdmin
from camelot.core.constants import camelot_maxfloat, camelot_minfloat
from camelot.core.exception import UserException
from camelot.core.files.storage import Storage, StoredFile
from camelot.core.item_model import FieldAttributesRole, PreviewRole
from camelot.core.naming import initial_naming_context
from camelot.core.qt import Qt, QtCore, QtGui, QtWidgets, q_string, variant_to_py
from camelot.model.party import Person
from camelot.test import GrabMixinCase, RunningThreadCase
from camelot.view import forms
from camelot.view.action_steps import OpenFormView
from camelot.view.art import ColorScheme
from camelot.view.controls import delegates, editors
from camelot.view.controls.busy_widget import BusyWidget
from camelot.view.controls.delegates import DelegateManager
from camelot.view.controls.editors.datetimeeditor import TimeValidator
from camelot.view.controls.editors.one2manyeditor import One2ManyEditor
from camelot.view.controls.exception import ExceptionDialog, register_exception
from camelot.view.controls.formview import FormEditors
from camelot.view.controls.progress_dialog import ProgressDialog
from camelot.view.controls.tableview import TableWidget
from camelot.view.proxy import ValueLoading
from camelot.view.proxy.collection_proxy import CollectionProxy
from camelot_example.application_admin import MyApplicationAdmin

logger = logging.getLogger('view.unittests')

static_images_path = os.path.join(os.path.dirname(__file__), '..', 'doc', 'sphinx', 'source', '_static')
storage = Storage()

admin = app_admin.get_related_admin(A)

class SignalCounter( QtCore.QObject ):

    def __init__( self ):
        super( SignalCounter, self ).__init__()
        self.counter = 0

    @QtCore.qt_slot()
    def signal_caught( self ):
        self.counter += 1

class EditorsTest(unittest.TestCase, GrabMixinCase):
    """
  Test the basic functionality of the editors :

  - get_value
  - set_value
  - support for ValueLoading
  """

    images_path = static_images_path

    def setUp(self):
        super(EditorsTest, self).setUp()
        self.option = QtWidgets.QStyleOptionViewItem()
        # set version to 5 to indicate the widget will appear on a
        # a form view and not on a table view, so it should not
        # set its background
        self.option.version = 5
        self.editable_kwargs = dict(editable=True, action_routes=[])

    def assert_valid_editor( self, editor, value ):
        """Test the basic functions of an editor that are needed to integrate
        well with Camelot and Qt
        """
        #
        # The editor should remember its when its value is ValueLoading
        #
        #editor.set_value( ValueLoading )
        #self.assertEqual( editor.get_value(), ValueLoading )
        #
        # When a value is set, no editingFinished should be called
        #
        signal_counter = SignalCounter()
        editor.editingFinished.connect( signal_counter.signal_caught )
        editor.set_value( value )
        self.assertEqual( signal_counter.counter, 0 )
        #
        # when the up or down arrow is pressed, the event should be ignored
        # by the editor, to allow the table view to move to the row above or
        # below
        #
        #up_event = QtGui.QKeyEvent( QtCore.QEvent.KeyPress,
        #                            Qt.Key_Up,
        #                            Qt.NoModifier )
        #editor.keyPressEvent( up_event )
        #self.assertFalse( up_event.isAccepted() )

    def assert_vertical_size( self, editor ):
        self.assertEqual( editor.sizePolicy().verticalPolicy(),
                          QtWidgets.QSizePolicy.Policy.Fixed )

    def test_DateEditor(self):
        editor = editors.DateEditor()
        self.assert_vertical_size( editor )
        self.assertEqual( editor.get_value(), ValueLoading )
        editor.set_value( None )
        self.assertEqual( editor.get_value(), None )
        editor.set_value( datetime.date(1980, 12, 31) )
        self.grab_default_states( editor )
        self.assertEqual( editor.get_value(), datetime.date(1980, 12, 31) )
        self.assert_valid_editor( editor, datetime.date(1980, 12, 31) )

    def test_TextLineEditor(self):
        editor = editors.TextLineEditor(parent=None, length=10, **self.editable_kwargs)
        self.assert_vertical_size( editor )
        self.assertEqual( editor.get_value(), ValueLoading )
        editor.set_value( u'za coś tam' )
        self.grab_default_states( editor )
        self.assertEqual( editor.get_value(), u'za coś tam' )
        editor.set_value( ValueLoading )
        self.assertEqual( editor.get_value(), ValueLoading )
        editor = editors.TextLineEditor(parent=None, length=10, **self.editable_kwargs)
        editor.set_field_attributes( editable=False )
        self.assertEqual( editor.get_value(), ValueLoading )
        editor.set_value( u'za coś tam' )
        self.assertEqual( editor.get_value(), u'za coś tam' )
        editor.set_value( None )
        self.assertEqual( editor.get_value(), None )
        editor.set_value( '' )
        self.assertEqual( editor.get_value(), '' )
        # pretend the user has entered some text
        editor.set_value(None)
        editor.findChild(QtWidgets.QLineEdit).setText( u'foo' )
        self.assertTrue( editor.get_value() is not None )
        self.assert_valid_editor( editor, u'za coś tam' )

    def grab_default_states( self, editor ):
        editor.set_field_attributes( editable = True, background_color=ColorScheme.green )
        self.grab_widget( editor, 'editable_background_color')

        editor.set_field_attributes( editable = False, tooltip = 'tooltip' )
        self.grab_widget( editor, 'disabled_tooltip')

        editor.set_field_attributes( editable = False, background_color=ColorScheme.green )
        self.grab_widget( editor, 'disabled_background_color' )

        editor.set_field_attributes( editable = True )
        self.grab_widget( editor, 'editable' )

        editor.set_field_attributes( editable = False )
        self.grab_widget( editor, 'disabled' )

        editor.set_field_attributes( editable = True, tooltip = 'tooltip')
        self.grab_widget( editor, 'editable_tooltip')

    def test_LocalFileEditor( self ):
        editor = editors.LocalFileEditor( parent=None )
        self.assert_vertical_size( editor )
        self.assertEqual( editor.get_value(), ValueLoading )
        editor.set_value( '/home/lancelot/quests.txt' )
        self.grab_default_states( editor )
        self.assertEqual( editor.get_value(), '/home/lancelot/quests.txt' )
        self.assert_valid_editor( editor, '/home/lancelot/quests.txt' )

    def test_BoolEditor(self):
        editor = editors.BoolEditor(parent=None, editable=False, nullable=True)
        self.assert_vertical_size( editor )
        self.assertEqual( editor.get_value(), ValueLoading )
        editor.set_value( True )
        self.grab_default_states( editor )
        self.assertEqual( editor.get_value(), True )
        editor.set_value( False )
        self.assertEqual( editor.get_value(), False )
        editor.set_value( ValueLoading )
        self.assertEqual( editor.get_value(), ValueLoading )
        editor = editors.BoolEditor(parent=None, editable=False)
        self.assertEqual( editor.get_value(), ValueLoading )
        editor.set_value( True )
        self.assertEqual( editor.get_value(), True )
        editor.set_value( False )
        self.assertEqual( editor.get_value(), False )
        # changing the editable state should preserve the value
        editor.set_value( True )
        editor.set_field_attributes( editable = False )
        self.assertEqual( editor.get_value(), True )
        editor.set_field_attributes( editable = True )
        self.assertEqual( editor.get_value(), True )
        self.assert_valid_editor( editor, True )

    def test_ColorEditor(self):
        editor = editors.ColorEditor(parent=None, editable=True)
        self.assert_vertical_size( editor )
        self.assertEqual(editor.get_value(), None)
        editor.set_value('green')
        self.grab_default_states(editor)
        self.assertEqual(editor.get_value(), 'green')

    def test_ChoicesEditor(self):
        editor = editors.ChoicesEditor(parent=None, **self.editable_kwargs)
        self.assert_vertical_size( editor )
        # None equals space for qml compatibility
        none_completion = CompletionValue(
            initial_naming_context._bind_object(None), ' '
        )
        name_2 = initial_naming_context._bind_object(2)
        choices1 = [c._to_dict() for c in [
            CompletionValue(initial_naming_context._bind_object(1), 'A'),
            CompletionValue(name_2, 'B'),
            CompletionValue(initial_naming_context._bind_object(3), 'C'),
        ]]
        editor.set_choices(json.loads(json.dumps(choices1)))
        self.assertEqual(editor.get_value(), ['constant', 'null'])
        editor.set_value(name_2)
        self.assertEqual(editor.get_choices(), choices1 + [
            none_completion._to_dict()
        ])
        self.grab_default_states(editor)
        self.assertEqual(editor.get_value(), list(name_2))
        # None is not in the list of choices, but we should still be able
        # to set it's value to it
        editor.set_value(None )
        self.assertEqual(editor.get_value(), ['constant', 'null'])
        # now change the choices, while the current value is not in the
        # list of new choices
        editor.set_value(name_2)
        name_4 = initial_naming_context._bind_object(4)
        choices2 = [c._to_dict() for c in [
            CompletionValue(name_4, 'D'),
            CompletionValue(initial_naming_context._bind_object(5), 'E'),
            CompletionValue(initial_naming_context._bind_object(6), 'F'),
        ]]
        editor.set_choices(choices2)
        self.assertEqual(editor.get_choices(), choices2 + [
            none_completion._to_dict(),
            CompletionValue(name_2, 'B')._to_dict()
        ])
        editor.set_value(name_4)
        self.assertEqual(editor.get_choices(), choices2 + [
            none_completion._to_dict()
        ])
        # set a value that is not in the list, the value should be
        # accepted, to prevent damage to the actual data
        name_33 = initial_naming_context._bind_object(33)
        editor.set_value(name_33)
        self.assertEqual(editor.get_value(), list(name_33))
        number_of_choices = len(editor.get_choices())
        # set the value back to valid one, the invalid one should be no longer
        # in the list of choices
        editor.set_value(name_4)
        self.assertEqual(number_of_choices-1, len(editor.get_choices()))
        # try strings as keys
        editor = editors.ChoicesEditor(parent=None, **self.editable_kwargs)
        name_c = initial_naming_context._bind_object('c')
        choices3 = [c._to_dict() for c in [
            CompletionValue(initial_naming_context._bind_object('a'), 'A'),
            CompletionValue(initial_naming_context._bind_object('b'), 'A'),
            CompletionValue(name_c, 'C'),
        ]]
        editor.set_choices(choices3)
        editor.set_value(name_c)
        self.assertEqual(editor.get_value(), list(name_c))
        self.assert_valid_editor(editor, name_c)

    def test_FileEditor(self):
        editor = editors.FileEditor(parent=None, **self.editable_kwargs)
        self.assert_vertical_size( editor )
        self.assertEqual( editor.get_value(), ValueLoading )
        self.grab_default_states( editor )
        self.assert_valid_editor( editor, StoredFile( storage, 'test.txt') )

    def test_DateTimeEditor(self):
        validator = TimeValidator()
        self.assertEqual(validator._validate('22', 0), (QtGui.QValidator.State.Intermediate, '22', 0))
        self.assertEqual(validator._validate('59', 0), (QtGui.QValidator.State.Intermediate, '59', 0))
        self.assertEqual(validator._validate('22:', 0), (QtGui.QValidator.State.Intermediate,'22:',  0))
        self.assertEqual(validator._validate(':17', 0), (QtGui.QValidator.State.Intermediate, ':17', 0))
        self.assertEqual(validator._validate('22:7', 0), (QtGui.QValidator.State.Acceptable, '22:7', 0))
        self.assertEqual(validator._validate('22:17', 0), (QtGui.QValidator.State.Acceptable, '22:17', 0))
        self.assertEqual(validator._validate('1:17', 0), (QtGui.QValidator.State.Acceptable, '1:17', 0))
        self.assertEqual(validator._validate('22:7:', 0), (QtGui.QValidator.State.Invalid, '22:7:', 0))
        self.assertEqual(validator._validate('61', 0), (QtGui.QValidator.State.Invalid, '61', 0))
        self.assertEqual(validator._validate('611', 0), (QtGui.QValidator.State.Invalid, '611', 0))
        editor = editors.DateTimeEditor(parent=None, editable=True)
        self.assert_vertical_size( editor )
        self.assertEqual( editor.get_value(), ValueLoading )
        editor.set_value( datetime.datetime(2009, 7, 19, 21, 5, 10, 0) )
        self.assertEqual( editor.get_value(), datetime.datetime(2009, 7, 19, 21, 5, 0 ) )
        self.grab_default_states( editor )
        self.assert_valid_editor( editor, datetime.datetime(2009, 7, 19, 21, 5, 0 ) )
        editor.set_value(None)
        self.assertEqual(editor.get_value(), None)

    def test_FloatEditor(self):
        # Default or explicitly set behaviour of the minimum and maximum of the float editor was moved to the float delegate
        delegate = delegates.FloatDelegate(parent=None, suffix='euro', editable=True)
        field_action_model_context = FieldActionModelContext(
            app_admin.get_related_admin(Person)
        )
        field_action_model_context.value = 3
        field_action_model_context.field_attributes = {}
        item = delegate.get_standard_item(QtCore.QLocale(), field_action_model_context)
        field_attributes = item.data(FieldAttributesRole)
        
        editor = editors.FloatEditor(parent=None, **self.editable_kwargs)
        editor.set_field_attributes(prefix='prefix', editable=True, **field_attributes)
        self.assert_vertical_size( editor )
        self.assertEqual( editor.get_value(), ValueLoading )
        editor.set_value( 0.0 )
        self.assertEqual( editor.get_value(), 0.0 )
        editor.set_value( 3.14 )
        self.grab_default_states( editor )
        self.assertEqual( editor.get_value(), 3.14 )
        editor = editors.FloatEditor(parent=None, option=self.option, **self.editable_kwargs)
        editor.set_field_attributes(suffix=' suffix', editable=True, **field_attributes)
        self.assertEqual( editor.get_value(), ValueLoading )
        editor.set_value( 0.0 )
        self.assertEqual( editor.get_value(), 0.0 )
        editor.set_value( 3.14 )
        self.assertEqual( editor.get_value(), 3.14 )
        editor.set_value( 5.45 )
        editor.set_value( None )
        self.assertEqual( editor.get_value(), None )
        up = QtGui.QKeyEvent(QtCore.QEvent.Type.KeyPress, Qt.Key.Key_Up, Qt.KeyboardModifier.NoModifier)
        spinbox = editor.findChild(QtWidgets.QWidget, 'spinbox')
        self.assertEqual(spinbox.minimum(), camelot_minfloat-1)
        self.assertEqual(spinbox.maximum(), camelot_maxfloat)
        spinbox.keyPressEvent(up)
        self.assertEqual(editor.get_value(), 0.0)
        # pretend the user has entered something
        editor = editors.FloatEditor(parent=None, **self.editable_kwargs)
        editor.set_field_attributes(prefix='prefix ', suffix=' suffix', editable=True, **field_attributes)
        spinbox = editor.findChild(QtWidgets.QWidget, 'spinbox')
        spinbox.setValue( 0.0 )
        self.assertTrue( editor.get_value() != None )
        self.assertEqual(spinbox.validate(q_string('prefix 0 suffix'), 1)[0], QtGui.QValidator.State.Acceptable)
        self.assertEqual(spinbox.validate(q_string('prefix  suffix'), 1)[0], QtGui.QValidator.State.Acceptable)
        # verify if the calculator button is turned off
        editor = editors.FloatEditor(
            parent=None, calculator=False, **self.editable_kwargs
        )
        editor.set_field_attributes( editable=True, **field_attributes )
        editor.set_value( 3.14 )
        self.grab_widget( editor, 'no_calculator' )
        self.assertTrue( editor.calculatorButton.isHidden() )
        self.assert_valid_editor( editor, 3.14 )

    def test_IntegerEditor(self):
        editor = editors.IntegerEditor(parent=None, editable=True)
        self.assert_vertical_size( editor )
        self.assertEqual( editor.get_value(), ValueLoading )
        editor.set_value( 0 )
        self.assertEqual( editor.get_value(), 0 )
        editor.set_value( 3 )
        self.grab_default_states( editor )
        self.assertEqual( editor.get_value(), 3 )
        editor.set_value( None )
        # pretend the user changed the value
        spinbox = editor.findChild(QtWidgets.QWidget, 'spin_box')
        spinbox.setValue( 0 )
        self.assertEqual( editor.get_value(), 0 )
        editor.set_value( None )
        self.assertEqual( editor.get_value(), None )
        # turn off the calculator
        editor = editors.IntegerEditor(parent=None,
                                            calculator=False)
        editor.set_field_attributes( editable=True )
        editor.set_value( 3 )
        self.grab_widget( editor, 'no_calculator' )
        self.assertTrue( editor.calculatorButton.isHidden() )
        self.assert_valid_editor( editor, 3 )

    def test_NoteEditor(self):
        editor = editors.NoteEditor(parent=None)
        editor.set_value('A person with this name already exists')
        self.grab_widget( editor )
        self.grab_default_states( editor )
        self.assert_valid_editor( editor, 'A person with this name already exists' )

    def test_LabelEditor(self):
        editor = editors.LabelEditor(parent=None)
        editor.set_value('Dynamic label')
        self.grab_default_states( editor )

    def test_LanguageEditor(self):
        editor = editors.LanguageEditor(parent=None)
        self.assert_vertical_size( editor )
        self.assertEqual( editor.get_value(), None )
        editor.set_value( 'en_US' )
        self.grab_default_states( editor )
        self.assertEqual( editor.get_value(), 'en_US' )
        editor.set_value( 'en_GB' )
        self.grab_default_states( editor )
        self.assertEqual( editor.get_value(), 'en_GB' )
        editor.set_value( None )
        self.assertEqual( editor.get_value(), None )


    def test_Many2OneEditor(self):
        editor = editors.Many2OneEditor(parent=None, **self.editable_kwargs)
        self.assert_vertical_size( editor )
        self.grab_default_states( editor )
        self.assert_valid_editor(editor, initial_naming_context._bind_object(3))

    def test_RichTextEditor(self):
        editor = editors.RichTextEditor(parent=None)
        self.assertEqual( editor.get_value(), ValueLoading )
        editor.set_value( u'<h1>Rich Text Editor</h1>' )
        self.grab_default_states( editor )
        self.assertTrue( u'Rich Text Editor' in editor.get_value() )
        self.assert_valid_editor( editor, u'<h1>Rich Text Editor</h1>' )

    def test_TextEditEditor(self):
        editor = editors.TextEditEditor(parent=None, editable=True)
        self.assertEqual( editor.get_value(), ValueLoading )
        editor.set_value( 'Plain text' )
        self.grab_default_states( editor )
        self.assertEqual( editor.get_value(), 'Plain text' )
        self.assert_valid_editor( editor, 'Plain text' )

    def test_VirtualAddressEditor(self):
        editor = editors.VirtualAddressEditor(parent=None)
        self.assert_vertical_size( editor )
        self.assertEqual( editor.get_value(), ValueLoading )
        editor.set_value( ('im','test') )
        self.grab_default_states( editor )
        self.assertEqual( editor.get_value(),  ('im','test') )
        self.assert_valid_editor( editor, ('im','test') )

    def test_MonthsEditor(self):
        editor = editors.MonthsEditor(parent=None)
        self.assert_vertical_size( editor )
        self.assertEqual(editor.get_value(), ValueLoading)
        editor.set_value(12)
        self.grab_default_states( editor )
        self.assertEqual(editor.get_value(),  12)
        self.assert_valid_editor( editor, 12 )


class FormTest(
    RunningThreadCase,
    GrabMixinCase, QueryQStandardItemModelMixinCase, ExampleModelMixinCase
    ):

    images_path = static_images_path
    model_context_name = ('form_test_model_context',)

    @classmethod
    def setUpClass(cls):
        super().setUpClass()
        cls.thread.post(cls.setup_sample_model)
        cls.thread.post(cls.load_example_data)
        cls.process()

    @classmethod
    def tearDownClass(cls):
        cls.thread.post(cls.tear_down_sample_model)
        cls.process()
        super().tearDownClass()

    def setUp(self):
        super().setUp()
        self.app_admin = ApplicationAdmin()
        self.person_admin = self.app_admin.get_related_admin(Person)
        self.admin_route = self.person_admin.get_admin_route()
        self.person_model = CollectionProxy(self.admin_route)
        self.thread.post(self.setup_proxy)
        self.person_model.set_value(self.model_context_name)
        list(self.person_model.add_columns(
            [fn for fn,fa in self.person_admin.get_fields()]
        ))
        self._load_data(self.person_model)
        self.qt_parent = QtCore.QObject()
        delegate = DelegateManager(self.qt_parent)
        widget_mapper = QtWidgets.QDataWidgetMapper(self.qt_parent)
        widget_mapper.setModel( self.person_model )
        widget_mapper.setItemDelegate(delegate)
        fields = dict((f, {
            'hide_title':fa.get('hide_title', False),
            'verbose_name':str(fa['name']),
            }) for f, fa in self.person_admin.get_fields())
        self.widgets = FormEditors(self.qt_parent, fields)
        self.person_entity = Person
        self.gui_context = GuiContext()
        
    def _get_serialized_form_display_data(self, form_display):
        serialized_form_display = form_display._to_bytes()
        form_data = json.loads(serialized_form_display)
        self.assertIsInstance(form_data, list)
        self.assertEqual(len(form_data), 2)
        self.assertEqual(form_data[0], form_display.__class__.__name__)
        self.assertIsInstance(form_data[1], dict)
        return form_data[1]
        
    def test_form(self):
        form_data = self._get_serialized_form_display_data(self.person_admin.form_display)
        self.grab_widget(self.person_admin.form_display.render(self.widgets, form_data))
        form = forms.Form( ['first_name', 'last_name',
                            'birthdate', 'passport_number',
                            'picture', forms.Break(),
                             forms.Label('End')] )
        self.assertTrue( str( form ) )

    def test_tab_form(self):
        form = forms.TabForm([('First tab', ['first_name', 'last_name']),
                              ('Second tab', ['birthdate', 'passport_number'])])
        form_data = self._get_serialized_form_display_data(form)
        self.grab_widget(form.render(self.widgets, form_data))
        form.add_tab_at_index( 'Main', forms.Form(['picture']), 0 )
        self.assertTrue( form.get_tab( 'Second tab' ) )
        self.assertTrue( str( form ) )

    def test_group_box_form(self):
        form = forms.GroupBoxForm('Person', ['first_name', 'last_name'])
        form_data = self._get_serialized_form_display_data(form)
        self.grab_widget(forms.GroupBoxForm.render(self.widgets, form_data))

    def test_grid_form(self):
        form = forms.GridForm([['first_name',          'last_name'],
                               ['birthdate',           'passport_number'],
                               [forms.ColumnSpan('picture', 2)              ]
                               ])
        form_data = self._get_serialized_form_display_data(form)
        self.grab_widget(forms.GridForm.render(self.widgets, form_data))
        self.assertTrue( str( form ) )
        form.append_row( ['personal_title', 'suffix'] )
        form.append_column( [ forms.Label( str(i) ) for i in range(4) ] )

    def test_vbox_form(self):
        form = forms.VBoxForm([['first_name', 'last_name'], ['birthdate', 'passport_number']])
        form_data = self._get_serialized_form_display_data(form)
        self.grab_widget(forms.VBoxForm.render(self.widgets, form_data))
        self.assertTrue( str( form ) )

    def test_hbox_form(self):
        form = forms.HBoxForm([['first_name', 'last_name'], ['birthdate', 'passport_number']])
        form_data = self._get_serialized_form_display_data(form)
        self.grab_widget(forms.HBoxForm.render(self.widgets, form_data))
        self.assertTrue( str( form ) )

    def test_inherited_form(self):
        person_admin = InheritedAdmin(self.app_admin, self.person_entity)
        person = self.person_entity()
        open_form_view = OpenFormView(person, person_admin)
        self.grab_widget(
            open_form_view.render(self.gui_context, open_form_view._to_dict())
        )

class DelegateCase(unittest.TestCase, GrabMixinCase):
    """Test the basic functionallity of the delegates :
  - createEditor
  - setEditorData
  - setModelData
  """

    def setUp(self):
        super(DelegateCase, self).setUp()
        self.editable_kwargs = dict(editable=True, action_routes=[])
        self.non_editable_kwargs = dict(editable=False, action_routes=[])
        self.option = QtWidgets.QStyleOptionViewItem()
        # set version to 5 to indicate the widget will appear on a
        # a form view and not on a table view, so it should not
        # set its background
        self.option.version = 5
        self.locale = QtCore.QLocale()

    def grab_delegate(self, delegate, value, suffix='editable', field_attributes={}):

        model = QtGui.QStandardItemModel(1, 1)
        field_action_model_context = FieldActionModelContext(
            app_admin.get_related_admin(Person)
        )
        field_action_model_context.value = value
        field_action_model_context.field_attributes = field_attributes

        item = delegate.get_standard_item(
            self.locale, field_action_model_context
        )
        # make sure a DisplayRole is available in the item, the standard
        # model otherwise returns the EditRole as a DisplayRole
        item.setData(item.data(PreviewRole), Qt.ItemDataRole.DisplayRole)
        model.setItem(0, 0, item)
        index = model.index(0, 0, QtCore.QModelIndex())

        option = QtWidgets.QStyleOptionViewItem()

        if suffix == 'editable':
            self.assertTrue(delegate.sizeHint(option, index).height()>1)

        tableview = TableWidget()
        tableview.setModel(model)
        tableview.setItemDelegate(delegate)

        test_case_name = sys._getframe(1).f_code.co_name[5:]

        for state_name, state in zip(('selected', 'unselected'),
                                     (QtWidgets.QStyle.StateFlag.State_Selected,
                                      QtWidgets.QStyle.StateFlag.State_None)):
            tableview.adjustSize()

            if state == QtWidgets.QStyle.StateFlag.State_Selected:
                tableview.selectionModel().select(index, QtCore.QItemSelectionModel.SelectionFlag.Select)
            else:
                tableview.selectionModel().select(index, QtCore.QItemSelectionModel.SelectionFlag.Clear)

            cell_size = tableview.visualRect(index).size()

            headers_size = QtCore.QSize(tableview.verticalHeader().width(),
                                        tableview.horizontalHeader().height())

            tableview.setHorizontalScrollBarPolicy( Qt.ScrollBarPolicy.ScrollBarAlwaysOff )
            tableview.setVerticalScrollBarPolicy( Qt.ScrollBarPolicy.ScrollBarAlwaysOff )

            tableview.resize(cell_size + headers_size)

            # TODO checks if path exists
            delegate_images_path = os.path.join(static_images_path, 'delegates')
            if not os.path.exists(delegate_images_path):
                os.makedirs(delegate_images_path)
            pixmap = QtWidgets.QWidget.grab(tableview)
            pixmap.save(os.path.join(delegate_images_path, '%s_%s_%s.png'%(test_case_name, state_name, suffix)),
                        'PNG')

    def test_plaintextdelegate(self):
        delegate = delegates.PlainTextDelegate(
            parent=None, length=30, **self.editable_kwargs
        )
        editor = delegate.createEditor(None, self.option, None)
        self.assertEqual(editor.findChild(QtWidgets.QLineEdit).maxLength(), 30)
        self.assertTrue(isinstance(editor, editors.TextLineEditor))
        self.grab_delegate(delegate, 'Plain Text')
        delegate = delegates.PlainTextDelegate(
            parent=None, length=20, **self.non_editable_kwargs
        )
        editor = delegate.createEditor(None, self.option, None)
        self.assertTrue(isinstance(editor, editors.TextLineEditor))
        self.grab_delegate(delegate, 'Plain Text', 'disabled')
        small_text_delegate = delegates.PlainTextDelegate( length = 3 )
        wide_text_delegate = delegates.PlainTextDelegate( length = 30 )
        small_size = small_text_delegate.sizeHint( None, 0 ).width()
        wide_size = wide_text_delegate.sizeHint( None, 0 ).width()
        self.assertTrue( small_size < wide_size )

    def test_texteditdelegate(self):
        delegate = delegates.TextEditDelegate(parent=None, **self.editable_kwargs)
        editor = delegate.createEditor(None, self.option, None)
        self.assertTrue(isinstance(editor, QtWidgets.QTextEdit))
        self.grab_delegate(delegate, 'Plain Text')
        delegate = delegates.TextEditDelegate(parent=None, **self.non_editable_kwargs)
        editor = delegate.createEditor(None, self.option, None)
        self.assertTrue(isinstance(editor, QtWidgets.QTextEdit))
        self.grab_delegate(delegate, 'Plain Text', 'disabled')

    def test_richtextdelegate(self):
        delegate = delegates.RichTextDelegate(parent=None, **self.editable_kwargs)
        editor = delegate.createEditor(None, self.option, None)
        self.assertTrue(isinstance(editor, editors.RichTextEditor))
        self.grab_delegate(delegate, '<b>Rich Text</b>')
        delegate = delegates.RichTextDelegate(parent=None, **self.non_editable_kwargs)
        editor = delegate.createEditor(None, self.option, None)
        self.assertTrue(isinstance(editor, editors.RichTextEditor))
        self.grab_delegate(delegate, '<b>Rich Text</b>', 'disabled')

    def test_booldelegate(self):
        delegate = delegates.BoolDelegate(parent=None, **self.editable_kwargs)
        editor = delegate.createEditor(None, self.option, None)
        self.assertTrue(isinstance(editor, editors.BoolEditor))
        self.grab_delegate(delegate, True)
        delegate = delegates.BoolDelegate(parent=None, **self.non_editable_kwargs)
        editor = delegate.createEditor(None, self.option, None)
        self.assertTrue(isinstance(editor, editors.BoolEditor))
        self.grab_delegate(delegate, True, 'disabled')

    def test_datedelegate(self):
        delegate = delegates.DateDelegate(parent=None, **self.editable_kwargs)
        editor = delegate.createEditor(None, self.option, None)
        self.assertTrue(isinstance(editor, editors.DateEditor))
        today = datetime.date.today()
        self.grab_delegate(delegate, today)
        delegate = delegates.DateDelegate(parent=None, **self.non_editable_kwargs)
        editor = delegate.createEditor(None, self.option, None)
        self.assertTrue(isinstance(editor, editors.DateEditor))
        self.grab_delegate(delegate, today, 'disabled')
        field_action_model_context = FieldActionModelContext(
            app_admin.get_related_admin(Person)
        )
        field_action_model_context.value = today
        field_action_model_context.field_attributes = {}
        item = delegate.get_standard_item(self.locale, field_action_model_context)
        self.assertTrue(variant_to_py(item.data(PreviewRole)))

    def test_datetimedelegate(self):
        delegate = delegates.DateTimeDelegate(parent=None, **self.editable_kwargs)
        editor = delegate.createEditor(None, self.option, None)
        self.assertTrue(isinstance(editor, editors.DateTimeEditor))
        DateTime = datetime.datetime.now()
        self.grab_delegate(delegate, DateTime)
        delegate = delegates.DateTimeDelegate(parent=None, **self.non_editable_kwargs)
        editor = delegate.createEditor(None, self.option, None)
        self.assertTrue(isinstance(editor, editors.DateTimeEditor))
        self.grab_delegate(delegate, DateTime, 'disabled')

    def test_localfileDelegate(self):
        delegate = delegates.LocalFileDelegate(parent=None, **self.editable_kwargs)
        self.grab_delegate(delegate, '/home/lancelot/quests.txt')
        delegate = delegates.LocalFileDelegate(parent=None, **self.non_editable_kwargs)
        self.grab_delegate(delegate, '/home/lancelot/quests.txt', 'disabled')

    def test_labeldelegate(self):
        delegate = delegates.LabelDelegate(parent=None, **self.editable_kwargs)
        self.grab_delegate(delegate, 'dynamic label')
        delegate = delegates.LabelDelegate(parent=None, **self.non_editable_kwargs)
        self.grab_delegate(delegate, 'dynamic label', 'disabled')

    def test_notedelegate(self):
        delegate = delegates.NoteDelegate(parent=None)
        self.grab_delegate(delegate, 'important note')
        delegate = delegates.NoteDelegate(parent=None, editable=False)
        self.grab_delegate(delegate, 'important note', 'disabled')

    def test_many2onedelegate(self):
        delegate = delegates.Many2OneDelegate(parent=None, admin=object())
        self.grab_delegate(delegate, None)
        delegate = delegates.Many2OneDelegate(parent=None, editable=False, admin=object())
        self.grab_delegate(delegate, None, 'disabled')

    def test_one2manydelegate(self):
        delegate = delegates.One2ManyDelegate(parent=None, admin=object())
        self.grab_delegate(delegate, [], field_attributes={'admin': admin})
        delegate = delegates.One2ManyDelegate(parent=None, editable=False, admin=object())
        self.grab_delegate(delegate, [], field_attributes={'admin': admin})

    def test_integerdelegate(self):
        delegate = delegates.IntegerDelegate(parent=None, editable=True)
        editor = delegate.createEditor(None, self.option, None)
        self.assertTrue(isinstance(editor, editors.IntegerEditor))
        self.grab_delegate(delegate, 3)
        delegate = delegates.IntegerDelegate(parent=None, editable=False)
        editor = delegate.createEditor(None, self.option, None)
        self.assertTrue(isinstance(editor, editors.IntegerEditor))
        self.grab_delegate(delegate, 0, 'disabled')

    def test_floatdelegate(self):
        delegate = delegates.FloatDelegate(parent=None, suffix='euro', **self.editable_kwargs)
        editor = delegate.createEditor(None, self.option, None)
        self.assertTrue(isinstance(editor, editors.FloatEditor))
        self.grab_delegate(delegate, 3.145)
        delegate = delegates.FloatDelegate(parent=None, prefix='prefix', **self.non_editable_kwargs)
        editor = delegate.createEditor(None, self.option, None)
        self.assertTrue(isinstance(editor, editors.FloatEditor))
        self.grab_delegate(delegate, 0, 'disabled')

    def test_filedelegate(self):
        delegate = delegates.FileDelegate(parent=None, **self.editable_kwargs)
        file = StoredFile(None, 'agreement.pdf')
        editor = delegate.createEditor(None, self.option, None)
        self.assertTrue(isinstance(editor, editors.FileEditor))
        self.grab_delegate(delegate, file)
        delegate = delegates.FileDelegate(parent=None, **self.non_editable_kwargs)
        self.grab_delegate(delegate, file, 'disabled')

    def test_colordelegate(self):
        delegate = delegates.ColorDelegate(parent=None, **self.editable_kwargs)
        editor = delegate.createEditor(None, self.option, None)
        self.assertTrue(isinstance(editor, editors.ColorEditor))
<<<<<<< HEAD
        color = '#ffff00'
=======
        color = '8f3a84'
>>>>>>> 2ef52568
        self.grab_delegate(delegate, color)
        delegate = delegates.ColorDelegate(parent=None, **self.non_editable_kwargs)
        editor = delegate.createEditor(None, self.option, None)
        self.assertTrue(isinstance(editor, editors.ColorEditor))
        self.grab_delegate(delegate, color, 'disabled')

    def test_comboboxdelegate(self):
        CHOICES = (('1','A'), ('2','B'), ('3','C'))
        delegate = delegates.ComboBoxDelegate(parent=None,
                                                   choices=CHOICES,
                                                   **self.editable_kwargs)
        editor = delegate.createEditor(None, self.option, None)
        self.assertTrue(isinstance(editor, editors.ChoicesEditor))
        self.grab_delegate(delegate, 1)
        delegate = delegates.ComboBoxDelegate(parent=None,
                                                   choices=CHOICES,
                                                   editable=False)
        self.grab_delegate(delegate, 1, 'disabled')
        field_action_model_context = FieldActionModelContext(
            app_admin.get_related_admin(Person)
        )
        field_action_model_context.value = '2'
        field_action_model_context.field_attributes = {'choices':CHOICES}
        item = delegate.get_standard_item(self.locale, field_action_model_context)
        self.assertEqual(variant_to_py(item.data(PreviewRole)), 'B')

    def test_virtualaddressdelegate(self):
        delegate = delegates.VirtualAddressDelegate(parent=None,
                                                         **self.editable_kwargs)
        editor = delegate.createEditor(None, self.option, None)
        self.assertTrue(isinstance(editor, editors.VirtualAddressEditor))
        self.grab_delegate(delegate, ('email', 'project-camelot@conceptive.be'))
        delegate = delegates.VirtualAddressDelegate(parent=None, editable=False)
        self.grab_delegate(delegate, ('email', 'project-camelot@conceptive.be'), 'disabled')

    def test_monthsdelegate(self):
        delegate = delegates.MonthsDelegate(parent=None, **self.editable_kwargs)
        editor = delegate.createEditor(None, self.option, None)
        self.assertTrue(isinstance(editor, editors.MonthsEditor))
        self.grab_delegate(delegate, 12)
        delegate = delegates.MonthsDelegate(parent=None, **self.non_editable_kwargs)
        self.grab_delegate(delegate, 12, 'disabled')


class ControlsTest(
    RunningThreadCase,
    QueryQStandardItemModelMixinCase, ExampleModelMixinCase, GrabMixinCase
    ):
    """Test some basic controls"""

    images_path = static_images_path
    model_context_name = ('controls_test_model_context',)

    @classmethod
    def setUpClass(cls):
        super(ControlsTest, cls).setUpClass()
        cls.thread.post(cls.setup_sample_model)
        cls.app_admin = MyApplicationAdmin()
        cls.process()

    def setUp(self):
        self.thread.post(self.setup_proxy)
        self.process()
        self.admin = self.app_admin.get_entity_admin(Person)
        self.admin_route = admin.get_admin_route()
        self.gui_context = ApplicationActionGuiContext()
        self.gui_context.admin_route = self.admin_route

    def tearDown(self):
        super().tearDown()

    def test_small_column( self ):
        #create a table view for an Admin interface with small columns

        class SmallColumnsAdmin( Person.Admin ):
            list_display = ['first_name', 'suffix']

        self.thread.post(self.setup_proxy, args=(SmallColumnsAdmin,))
        admin = SmallColumnsAdmin( self.app_admin, Person )
        widget = TableWidget()
        model = CollectionProxy(admin.get_admin_route())
        widget.setModel(model)
        model.set_value(self.model_context_name)
        list(model.add_columns(admin.get_columns()))
        model.timeout_slot()
        self.process()
        self.grab_widget( widget )
        model.timeout_slot()
        self.process()
        widget.horizontalHeader()

        first_name_width = self._header_data(0, Qt.Orientation.Horizontal, Qt.ItemDataRole.SizeHintRole, model).width()
        suffix_width = self._header_data(1, Qt.Orientation.Horizontal, Qt.ItemDataRole.SizeHintRole, model).width()

        self.assertTrue(first_name_width > suffix_width)

    def test_column_width( self ):
        #create a table view for an Admin interface with small columns

        class ColumnWidthAdmin( Person.Admin ):
            list_display = ['first_name', 'suffix']
            # begin column width
            field_attributes = { 'first_name':{'column_width':8},
                                 'suffix':{'column_width':8},}
            # end column width

        self.thread.post(self.setup_proxy, args=(ColumnWidthAdmin,))
        admin = ColumnWidthAdmin( self.app_admin, Person )
        widget = TableWidget()
        model = CollectionProxy(admin.get_admin_route())
        widget.setModel(model)
        model.set_value(self.model_context_name)
        list(model.add_columns(admin.get_columns()))
        model.timeout_slot()
        self.process()
        self.grab_widget(widget)
        model.timeout_slot()
        self.process()
        widget.horizontalHeader()

        first_name_width = self._header_data(0, Qt.Orientation.Horizontal, Qt.ItemDataRole.SizeHintRole, model).width()
        suffix_width = self._header_data(1, Qt.Orientation.Horizontal, Qt.ItemDataRole.SizeHintRole, model).width()

        self.assertEqual(first_name_width, suffix_width)

    def test_busy_widget(self):
        busy_widget = BusyWidget()
        busy_widget.set_busy( True )
        self.grab_widget( busy_widget )

    def test_desktop_workspace(self):
        #workspace = DesktopWorkspace(self.gui_context.admin_route, None)
        #self.grab_widget(workspace)
        pass # obsolete?

    def test_progress_dialog( self ):
        dialog = ProgressDialog(None)
        dialog.title = 'Import cover images'
        self.grab_widget(dialog)
        dialog.add_detail('toy_story.png imported')
        dialog.add_detail('matrix.png imported')
        self.grab_widget(dialog, suffix='detail')

    def test_user_exception(self):
        exc = None
        try:
            #begin user_exception

            raise UserException( text = "Could not burn movie to non empty DVD",
                                 resolution = "Insert an empty DVD and retry" )
            #end user_exception
        except Exception as e:
            exc = e

        exc_info = register_exception(logger, 'unit test', exc)
        dialog = ExceptionDialog( exc_info )
        self.grab_widget( dialog )


class SnippetsTest(RunningThreadCase,
    ExampleModelMixinCase, QueryQStandardItemModelMixinCase, GrabMixinCase
    ):

    images_path = static_images_path
    model_context_name = ('snippets_test_model_context',)

    @classmethod
    def setUpClass(cls):
        super(SnippetsTest, cls).setUpClass()
        cls.thread.post(cls.setup_sample_model)
        cls.thread.post(cls.load_example_data)
        cls.thread.post(cls.setup_proxy)
        cls.app_admin = ApplicationAdmin()
        cls.gui_context = GuiContext()
        cls.process()

    def test_fields_with_actions(self):
        coordinate = Coordinate()
        admin = Coordinate.Admin( self.app_admin, Coordinate )
        open_form_view = OpenFormView(coordinate, admin)
        form = open_form_view.render(self.gui_context, open_form_view._to_dict())
        self.grab_widget(form)

    def test_fields_with_tooltips(self):
        coordinate = Coordinate()
        admin = Coordinate.Admin( self.app_admin, Coordinate )
        open_form_view = OpenFormView(coordinate, admin)
        form = open_form_view.render(self.gui_context, open_form_view._to_dict())
        self.grab_widget(form)

    def test_background_color(self):
        person_admin = BackgroundColorAdmin(self.app_admin, Person)
        person_columns = person_admin.get_columns()
        editor = One2ManyEditor(
            admin_route=person_admin.get_admin_route(),
            columns=person_columns,
            action_routes=[],
        )
        editor.set_value(self.model_context_name)
        self.process()
        editor_model = editor.get_model()
        self.assertTrue(editor_model)
        self._load_data(editor_model)
        self.grab_widget(editor)<|MERGE_RESOLUTION|>--- conflicted
+++ resolved
@@ -773,11 +773,7 @@
         delegate = delegates.ColorDelegate(parent=None, **self.editable_kwargs)
         editor = delegate.createEditor(None, self.option, None)
         self.assertTrue(isinstance(editor, editors.ColorEditor))
-<<<<<<< HEAD
         color = '#ffff00'
-=======
-        color = '8f3a84'
->>>>>>> 2ef52568
         self.grab_delegate(delegate, color)
         delegate = delegates.ColorDelegate(parent=None, **self.non_editable_kwargs)
         editor = delegate.createEditor(None, self.option, None)
