--- conflicted
+++ resolved
@@ -105,13 +105,8 @@
     action.
     """
 
-<<<<<<< HEAD
     images_path = test_view.static_images_path
-    
-=======
-    images_path = static_images_path
-
->>>>>>> 485afab6
+
     def setUp(self):
         ModelThreadTestCase.setUp(self)
         from camelot_example.model import Movie
@@ -629,13 +624,8 @@
     """Test application actions.
     """
 
-<<<<<<< HEAD
     images_path = test_view.static_images_path
-    
-=======
-    images_path = static_images_path
-
->>>>>>> 485afab6
+
     def setUp(self):
         super( ApplicationActionsCase, self ).setUp()
         from camelot.admin.application_admin import ApplicationAdmin
